package hudson.model;

import hudson.model.DownloadService.Downloadable;
import java.io.IOException;
import java.net.URL;
import java.util.Set;
import java.util.TreeSet;
<<<<<<< HEAD
=======
import jenkins.model.DownloadSettings;
>>>>>>> 889b46cc
import net.sf.json.JSONObject;
import org.jvnet.hudson.test.Bug;
import org.jvnet.hudson.test.HudsonTestCase;
import org.jvnet.hudson.test.WithoutJenkins;
import org.kohsuke.stapler.StaplerResponse;

/**
 * @author Kohsuke Kawaguchi
 */
public class DownloadServiceTest extends HudsonTestCase {
    private Downloadable job;

    /**
     * Makes sure that JavaScript on the client side for handling submission works.
     */
    @Override
    protected void setUp() throws Exception {
        super.setUp();
        if (jenkins == null) {
            return;
        }
        // this object receives the submission.
        // to bypass the URL restriction, we'll trigger downloadService.download ourselves
        job = new Downloadable("test", "UNUSED");
        Downloadable.all().add(job);
<<<<<<< HEAD
=======
        DownloadSettings.get().setUseBrowser(true);
>>>>>>> 889b46cc
    }

    @Bug(5536)
    public void testPost() throws Exception {
        // initially it should fail because the data doesn't have a signature
        assertNull(job.getData());
        createWebClient().goTo("/self/testPost");
        assertNull(job.getData());

        // and now it should work
        DownloadService.signatureCheck = false;
        try {
            createWebClient().goTo("/self/testPost");
            JSONObject d = job.getData();
            assertEquals(hashCode(),d.getInt("hello"));
        } finally {
            DownloadService.signatureCheck = true;
        }

        // TODO: test with a signature
    }

    /**
     * This is where the browser should hit to retrieve data.
     */
    public void doData(StaplerResponse rsp) throws IOException {
        rsp.setContentType("application/javascript");
        rsp.getWriter().println("downloadService.post('test',{'hello':"+hashCode()+"})");
    }

    @WithoutJenkins // could have been in core/src/test/ but update-center.json was already in test/src/test/ (used by UpdateSiteTest)
    public void testLoadJSON() throws Exception {
        assertRoots("[list]", "hudson.tasks.Maven.MavenInstaller.json"); // format used by most tools
        assertRoots("[data, version]", "hudson.tools.JDKInstaller.json"); // anomalous format
        assertRoots("[connectionCheckUrl, core, id, plugins, signature, updateCenterVersion]", "update-center.json");
    }

    private static void assertRoots(String expected, String file) throws Exception {
        URL resource = DownloadServiceTest.class.getResource(file);
        assertNotNull(file, resource);
        JSONObject json = JSONObject.fromObject(DownloadService.loadJSON(resource));
        @SuppressWarnings("unchecked") Set<String> keySet = json.keySet();
        assertEquals(expected, new TreeSet<String>(keySet).toString());
    }

}<|MERGE_RESOLUTION|>--- conflicted
+++ resolved
@@ -5,10 +5,7 @@
 import java.net.URL;
 import java.util.Set;
 import java.util.TreeSet;
-<<<<<<< HEAD
-=======
 import jenkins.model.DownloadSettings;
->>>>>>> 889b46cc
 import net.sf.json.JSONObject;
 import org.jvnet.hudson.test.Bug;
 import org.jvnet.hudson.test.HudsonTestCase;
@@ -34,10 +31,7 @@
         // to bypass the URL restriction, we'll trigger downloadService.download ourselves
         job = new Downloadable("test", "UNUSED");
         Downloadable.all().add(job);
-<<<<<<< HEAD
-=======
         DownloadSettings.get().setUseBrowser(true);
->>>>>>> 889b46cc
     }
 
     @Bug(5536)
