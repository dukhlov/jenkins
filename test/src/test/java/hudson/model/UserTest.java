/*
 * The MIT License
 * 
 * Copyright (c) 2004-2012, Sun Microsystems, Inc., Kohsuke Kawaguchi, Erik Ramfelt,
 * Vincent Latombe
 * 
 * Permission is hereby granted, free of charge, to any person obtaining a copy
 * of this software and associated documentation files (the "Software"), to deal
 * in the Software without restriction, including without limitation the rights
 * to use, copy, modify, merge, publish, distribute, sublicense, and/or sell
 * copies of the Software, and to permit persons to whom the Software is
 * furnished to do so, subject to the following conditions:
 * 
 * The above copyright notice and this permission notice shall be included in
 * all copies or substantial portions of the Software.
 * 
 * THE SOFTWARE IS PROVIDED "AS IS", WITHOUT WARRANTY OF ANY KIND, EXPRESS OR
 * IMPLIED, INCLUDING BUT NOT LIMITED TO THE WARRANTIES OF MERCHANTABILITY,
 * FITNESS FOR A PARTICULAR PURPOSE AND NONINFRINGEMENT. IN NO EVENT SHALL THE
 * AUTHORS OR COPYRIGHT HOLDERS BE LIABLE FOR ANY CLAIM, DAMAGES OR OTHER
 * LIABILITY, WHETHER IN AN ACTION OF CONTRACT, TORT OR OTHERWISE, ARISING FROM,
 * OUT OF OR IN CONNECTION WITH THE SOFTWARE OR THE USE OR OTHER DEALINGS IN
 * THE SOFTWARE.
 */
package hudson.model;

import com.gargoylesoftware.htmlunit.FailingHttpStatusCodeException;
import com.gargoylesoftware.htmlunit.WebAssert;
import com.gargoylesoftware.htmlunit.html.HtmlForm;
import com.gargoylesoftware.htmlunit.html.HtmlPage;

import hudson.security.AccessDeniedException2;
import hudson.security.GlobalMatrixAuthorizationStrategy;
import hudson.security.HudsonPrivateSecurityRealm;
import hudson.security.Permission;
import hudson.tasks.MailAddressResolver;
<<<<<<< HEAD
import java.io.File;
=======

>>>>>>> f58ba6e7
import java.io.IOException;
import java.io.PrintStream;
import java.util.Arrays;
import java.util.Collections;

<<<<<<< HEAD
import jenkins.model.IdStrategy;
=======
>>>>>>> f58ba6e7
import jenkins.model.Jenkins;
import jenkins.security.ApiTokenProperty;

import org.acegisecurity.AccessDeniedException;
import org.acegisecurity.Authentication;
import org.acegisecurity.context.SecurityContext;
import org.acegisecurity.context.SecurityContextHolder;

import static org.junit.Assert.*;
<<<<<<< HEAD
import static org.junit.Assume.*;
=======

>>>>>>> f58ba6e7
import org.junit.Rule;
import org.junit.Test;
import org.jvnet.hudson.test.Bug;
import org.jvnet.hudson.test.FakeChangeLogSCM;
import org.jvnet.hudson.test.Issue;
import org.jvnet.hudson.test.JenkinsRule;
import org.jvnet.hudson.test.TestExtension;
import org.jvnet.hudson.test.recipes.LocalData;

public class UserTest {

    @Rule public JenkinsRule j = new JenkinsRule();

    public static class UserPropertyImpl extends UserProperty implements Action {

        private final String testString;
        private UserPropertyDescriptor descriptorImpl = new UserPropertyDescriptorImpl();
        
        public UserPropertyImpl(String testString) {
            this.testString = testString;
        }
        
        public String getTestString() {
            return testString;
        }

        @Override
        public UserPropertyDescriptor getDescriptor() {
            return descriptorImpl;
        }
        
        public String getIconFileName() {
          return "/images/24x24/gear.png";
        }

        public String getDisplayName() {
          return "UserPropertyImpl";
        }

        public String getUrlName() {
          return "userpropertyimpl";
        }
        
        public static class UserPropertyDescriptorImpl extends UserPropertyDescriptor {
          @Override
          public UserProperty newInstance(User user) {
              return null;
          }

          @Override
          public String getDisplayName() {
              return "Property";
          }
      }
    }

    @Bug(2331)
    @Test public void userPropertySummaryAndActionAreShownInUserPage() throws Exception {
        
        UserProperty property = new UserPropertyImpl("NeedleInPage");
        UserProperty.all().add(property.getDescriptor());
        
        User user = User.get("user-test-case");
        user.addProperty(property);
        
        HtmlPage page = j.createWebClient().goTo("user/user-test-case");
        
        WebAssert.assertTextPresentInElement(page, "NeedleInPage", "main-panel");
        WebAssert.assertTextPresentInElement(page, ((Action) property).getDisplayName(), "side-panel");
        
    }
    
    /**
     * Asserts that the default user avatar can be fetched (ie no 404)
     */
    @Bug(7494)
    @Test public void defaultUserAvatarCanBeFetched() throws Exception {
        User user = User.get("avatar-user", true);
        HtmlPage page = j.createWebClient().goTo("user/" + user.getDisplayName());
        j.assertAllImageLoadSuccessfully(page);
    }

    @Test public void getAuthorities() throws Exception {
        JenkinsRule.DummySecurityRealm realm = j.createDummySecurityRealm();
        realm.addGroups("administrator", "admins");
        realm.addGroups("alice", "users");
        realm.addGroups("bob", "users", "lpadmin", "bob");
        j.jenkins.setSecurityRealm(realm);
        GlobalMatrixAuthorizationStrategy auth = new GlobalMatrixAuthorizationStrategy();
        auth.add(Jenkins.ADMINISTER, "admins");
        auth.add(Permission.READ, "users");
        j.jenkins.setAuthorizationStrategy(auth);
        SecurityContext seccon = SecurityContextHolder.getContext();
        Authentication orig = seccon.getAuthentication();
        try {
            seccon.setAuthentication(User.get("administrator").impersonate());
            assertEquals("[admins]", User.get("administrator").getAuthorities().toString());
            assertEquals("[users]", User.get("alice").getAuthorities().toString());
            assertEquals("[lpadmin, users]", User.get("bob").getAuthorities().toString());
            assertEquals("[]", User.get("MasterOfXaos").getAuthorities().toString());
            seccon.setAuthentication(User.get("alice").impersonate());
            assertEquals("[]", User.get("alice").getAuthorities().toString());
            assertEquals("[]", User.get("bob").getAuthorities().toString());
        } finally {
            seccon.setAuthentication(orig);
        }
    }
   
    @Test
    public void testGetUser() {
        User user = User.get("John Smith");
        User user2 = User.get("John Smith2");
        user2.setFullName("John Smith");
        assertNotSame("Users should not have the same id.", user.getId(), user2.getId());
        User.clear();
        User user3 = User.get("John Smith");
        user3.setFullName("Alice Smith");
        assertEquals("Users should not have the same id.", user.getId(), user3.getId());
        User user4 = User.get("Marie",false, Collections.EMPTY_MAP);
        assertNull("User should not be created because Marie does not exists.", user4);
    }

    @Test
    public void caseInsensitivity() {
        j.jenkins.setSecurityRealm(new HudsonPrivateSecurityRealm(true, false, null){
            @Override
            public IdStrategy getUserIdStrategy() {
                return new IdStrategy.CaseInsensitive();
            }
        });
        User user = User.get("john smith");
        User user2 = User.get("John Smith");
        assertSame("Users should have the same id.", user.getId(), user2.getId());
        assertEquals(user.getId(), User.idStrategy().idFromFilename(User.idStrategy().filenameOf(user.getId())));
        assertEquals(user2.getId(), User.idStrategy().idFromFilename(User.idStrategy().filenameOf(user2.getId())));
    }
    
    @Test
    public void caseSensitivity() {
        j.jenkins.setSecurityRealm(new HudsonPrivateSecurityRealm(true, false, null){
            @Override
            public IdStrategy getUserIdStrategy() {
                return new IdStrategy.CaseSensitive();
            }
        });
        User user = User.get("john smith");
        User user2 = User.get("John Smith");
        assertNotSame("Users should not have the same id.", user.getId(), user2.getId());
        assertEquals("john smith", User.idStrategy().keyFor(user.getId()));
        assertEquals("john smith", User.idStrategy().filenameOf(user.getId()));
        assertEquals("John Smith", User.idStrategy().keyFor(user2.getId()));
        assertEquals("~john ~smith", User.idStrategy().filenameOf(user2.getId()));
        assertEquals(user.getId(), User.idStrategy().idFromFilename(User.idStrategy().filenameOf(user.getId())));
        assertEquals(user2.getId(), User.idStrategy().idFromFilename(User.idStrategy().filenameOf(user2.getId())));
    }

    @Test
    public void caseSensitivityEmail() {
        j.jenkins.setSecurityRealm(new HudsonPrivateSecurityRealm(true, false, null){
            @Override
            public IdStrategy getUserIdStrategy() {
                return new IdStrategy.CaseSensitiveEmailAddress();
            }
        });
        User user = User.get("john.smith@acme.org");
        User user2 = User.get("John.Smith@acme.org");
        assertNotSame("Users should not have the same id.", user.getId(), user2.getId());
        assertEquals("john.smith@acme.org", User.idStrategy().keyFor(user.getId()));
        assertEquals("john.smith@acme.org", User.idStrategy().filenameOf(user.getId()));
        assertEquals("John.Smith@acme.org", User.idStrategy().keyFor(user2.getId()));
        assertEquals("~john.~smith@acme.org", User.idStrategy().filenameOf(user2.getId()));
        user2 = User.get("john.smith@ACME.ORG");
        assertEquals("Users should have the same id.", user.getId(), user2.getId());
        assertEquals("john.smith@acme.org", User.idStrategy().keyFor(user2.getId()));
        assertEquals("john.smith@acme.org", User.idStrategy().filenameOf(user2.getId()));
        assertEquals(user.getId(), User.idStrategy().idFromFilename(User.idStrategy().filenameOf(user.getId())));
        assertEquals(user2.getId(), User.idStrategy().idFromFilename(User.idStrategy().filenameOf(user2.getId())));
    }

    @Issue("JENKINS-24317")
    @LocalData
    @Test public void migration() throws Exception {
        assumeFalse("was not a problem on a case-insensitive FS to begin with", new File(j.jenkins.getRootDir(), "users/bob").isDirectory());
        User bob = User.get("bob");
        assertEquals("Bob Smith", bob.getFullName());
        assertEquals("Bob Smith", User.get("Bob").getFullName());
        assertEquals("nonexistent", User.get("nonexistent").getFullName());
        assertEquals("[bob]", Arrays.toString(new File(j.jenkins.getRootDir(), "users").list()));
    }

    @Test
    public void testAddAndGetProperty() throws IOException {
        User user = User.get("John Smith");  
        UserProperty prop = new SomeUserProperty();
        user.addProperty(prop);
        assertNotNull("User should have SomeUserProperty property.", user.getProperty(SomeUserProperty.class));
        assertEquals("UserProperty1 should be assigned to its descriptor", prop, user.getProperties().get(prop.getDescriptor()));
        assertTrue("User should should contains SomeUserProperty.", user.getAllProperties().contains(prop));
        User.reload();
        assertNotNull("User should have SomeUserProperty property.", user.getProperty(SomeUserProperty.class));
    }

    @Test
    public void testImpersonateAndCurrent() {
        j.jenkins.setSecurityRealm(j.createDummySecurityRealm());
        User user = User.get("John Smith"); 
        assertNotSame("User John Smith should not be the current user.", User.current().getId(), user.getId());
        SecurityContextHolder.getContext().setAuthentication(user.impersonate()); 
        assertEquals("User John Smith should be the current user.", user.getId(), User.current().getId());
    }

    @Test
    public void testGetUnknown() {
        User user = User.get("John Smith"); 
        assertNotNull("User should not be null.", user);
    }

    @Test
    public void testGetAndGetAll() {
        User user = User.get("John Smith", false, Collections.emptyMap());
        assertNull("User John Smith should not be created.", user);
        assertFalse("Jenkins should not contain user John Smith.", User.getAll().contains(user));
        User user2 = User.get("John Smith2", true, Collections.emptyMap());
        assertNotNull("User John Smith2 should be created.", user2);
        assertTrue("Jenkins should contain user John Smith2.", User.getAll().contains(user2));
        user = User.get("John Smith2", false, Collections.emptyMap());
        assertNotNull("User John Smith should be created.", user);
        assertTrue("Jenkins should contain user John Smith.", User.getAll().contains(user));
    }
    
    @Test
    public void testReload() throws IOException{
        User user = User.get("John Smith", true, Collections.emptyMap());
        user.save();
        String config = user.getConfigFile().asString();
        config = config.replace("John Smith", "Alice Smith");
        PrintStream st = new PrintStream(user.getConfigFile().getFile());
        st.print(config);
        User.clear();
        assertEquals("User should have full name John Smith.", "John Smith", user.getFullName());
        User.reload();
        user = User.get(user.getId(), false, Collections.emptyMap());
        assertEquals("User should have full name Alice Smith.", "Alice Smith", user.getFullName());
    }

    @Test
    public void testClear() {
        User user = User.get("John Smith", true, Collections.emptyMap());
        assertNotNull("User should not be null.", user);
        user.clear();
        user = User.get("John Smith", false, Collections.emptyMap());
        assertNull("User shoudl be null", user);       
    }

    @Test
    public void testGetBuildsAndGetProjects() throws Exception {
        User user = User.get("John Smith", true, Collections.emptyMap());
        FreeStyleProject project = j.createFreeStyleProject("free");
        FreeStyleProject project2 = j.createFreeStyleProject("free2");
        project.save();
        FakeChangeLogSCM scm = new FakeChangeLogSCM();
        scm.addChange().withAuthor(user.getId());
        project.setScm(scm);
        j.buildAndAssertSuccess(project);
        j.buildAndAssertSuccess(project2);
        Build build = project.getLastBuild();
        Build build2 = project2.getLastBuild();
        assertTrue("User should participate in the last build of project free.", user.getBuilds().contains(build));
        assertFalse("User should not participate in the last build of project free2.", user.getBuilds().contains(build2));
        assertTrue("User should participate in the project free.", user.getProjects().contains(project));
        assertFalse("User should not participate in the project free2.", user.getProjects().contains(project2));

        //JENKINS-16178: build should include also builds scheduled by user

        build2.replaceAction(new CauseAction(new Cause.UserIdCause()));
        assertFalse("User should not participate in the last build of project free2.", user.getBuilds().contains(build2));
        assertFalse("Current user should not participate in the last build of project free.", User.current().getBuilds().contains(build));
        assertTrue("Current user should participate in the last build of project free2.", User.current().getBuilds().contains(build2));
    }

    @Test
    public void testSave() throws IOException {
        User user = User.get("John Smith", true, Collections.emptyMap());
        User.clear();
        User.reload();
        user = User.get("John Smith", false, Collections.emptyMap());
        assertNull("User should be null.", user);
        user = User.get("John Smithl", true, Collections.emptyMap());
        user.addProperty(new SomeUserProperty());
        user.save();
        User.clear();
        User.reload();
        user = User.get("John Smithl", false, Collections.emptyMap());
        assertNotNull("User should not be null.", user);
        assertNotNull("User should be saved with all changes.", user.getProperty(SomeUserProperty.class));
    }

    @Bug(16332)
    @Test public void unrecoverableFullName() throws Throwable {
        User u = User.get("John Smith <jsmith@nowhere.net>");
        assertEquals("jsmith@nowhere.net", MailAddressResolver.resolve(u));
        String id = u.getId();
        User.clear(); // simulate Jenkins restart
        u = User.get(id);
        assertEquals("jsmith@nowhere.net", MailAddressResolver.resolve(u));
    }

    @Test
    public void testDelete() throws IOException {
         User user = User.get("John Smith", true, Collections.emptyMap());
         user.save();
         user.delete();
         assertFalse("User should be deleted with his persistent data.", user.getConfigFile().exists());
         assertFalse("User should be deleted from memory.", User.getAll().contains(user));
         user = User.get("John Smith", false, Collections.emptyMap());
         assertNull("User should be deleted from memory.", user);
         User.reload();
         boolean contained = false;
         for(User u: User.getAll()){
             if(u.getId().equals(user.getId())){
                 contained = true;
                 break;
             }
         }
         assertFalse("User should not be loaded.", contained);
    }

    @Test
    public void testDoConfigSubmit() throws Exception {
        GlobalMatrixAuthorizationStrategy auth = new GlobalMatrixAuthorizationStrategy();   
        j.jenkins.setAuthorizationStrategy(auth);
        j.jenkins.setCrumbIssuer(null);
        HudsonPrivateSecurityRealm realm = new HudsonPrivateSecurityRealm(false);
        j.jenkins.setSecurityRealm(realm);
        User user = realm.createAccount("John Smith", "password");
        User user2 = realm.createAccount("John Smith2", "password");
        user2.save();
        auth.add(Jenkins.ADMINISTER, user.getId());
        auth.add(Jenkins.READ, user2.getId());
        SecurityContextHolder.getContext().setAuthentication(user.impersonate());
        HtmlForm form = j.createWebClient().login(user.getId(), "password").goTo(user2.getUrl() + "/configure").getFormByName("config");
        form.getInputByName("_.fullName").setValueAttribute("Alice Smith");
        j.submit(form);
        assertEquals("User should have full name Alice Smith.", "Alice Smith", user2.getFullName());
        SecurityContextHolder.getContext().setAuthentication(user2.impersonate());
        try{
            user.doConfigSubmit(null, null);
            fail("User should not have permission to configure antoher user.");
        }
        catch(Exception e){
            if(!(e.getClass().isAssignableFrom(AccessDeniedException2.class))){
               fail("AccessDeniedException should be thrown.");
            }
        }
        form = j.createWebClient().login(user2.getId(), "password").goTo(user2.getUrl() + "/configure").getFormByName("config");
        
        form.getInputByName("_.fullName").setValueAttribute("John");
        j.submit(form);
        assertEquals("User should be albe to configure himself.", "John", user2.getFullName());

    }

    @Test
    public void testDoDoDelete() throws Exception {
        GlobalMatrixAuthorizationStrategy auth = new GlobalMatrixAuthorizationStrategy();   
        j.jenkins.setAuthorizationStrategy(auth);
        j.jenkins.setCrumbIssuer(null);
        HudsonPrivateSecurityRealm realm = new HudsonPrivateSecurityRealm(false);
        j.jenkins.setSecurityRealm(realm);
        User user = realm.createAccount("John Smith", "password");
        User user2 = realm.createAccount("John Smith2", "password");
        user2.save();
        auth.add(Jenkins.ADMINISTER, user.getId());
        auth.add(Jenkins.READ, user2.getId());
        SecurityContextHolder.getContext().setAuthentication(user.impersonate());
        HtmlForm form = j.createWebClient().login(user.getId(), "password").goTo(user2.getUrl() + "/delete").getFormByName("delete");
        j.submit(form);
        assertFalse("User should be deleted from memory.", User.getAll().contains(user2));
        assertFalse("User should be deleted with his persistent data.", user2.getConfigFile().exists());
        User.reload();
        assertNull("Deleted user should not be loaded.", User.get(user2.getId(),false, Collections.EMPTY_MAP));
        user2 = realm.createAccount("John Smith2", "password");
        SecurityContextHolder.getContext().setAuthentication(user2.impersonate());
        try{
            user.doDoDelete(null, null);
            fail("User should not have permission to delete antoher user.");
        }
        catch(Exception e){
            if(!(e.getClass().isAssignableFrom(AccessDeniedException2.class))){
               fail("AccessDeniedException should be thrown.");
            }
        }
        user.save();
        JenkinsRule.WebClient client = j.createWebClient();
        form = client.login(user.getId(), "password").goTo(user.getUrl() + "/delete").getFormByName("delete");
        try{
            j.submit(form);
            fail("User should not be able to delete himself");
        }
        catch(FailingHttpStatusCodeException e){
            //ok exception should be thrown
        }
        assertTrue("User should not delete himself from memory.", User.getAll().contains(user));
        assertTrue("User should not delete his persistent data.", user.getConfigFile().exists());
        User.reload();
        assertNotNull("Deleted user should be loaded.",User.get(user.getId(),false, Collections.EMPTY_MAP));     
    }

    @Test
    public void testHasPermission() throws IOException {
        GlobalMatrixAuthorizationStrategy auth = new GlobalMatrixAuthorizationStrategy();   
        j.jenkins.setAuthorizationStrategy(auth);
        j.jenkins.setCrumbIssuer(null);
        HudsonPrivateSecurityRealm realm = new HudsonPrivateSecurityRealm(false);
        j.jenkins.setSecurityRealm(realm);
        User user = realm.createAccount("John Smith","password");
        User user2 = realm.createAccount("John Smith2", "password");
        SecurityContextHolder.getContext().setAuthentication(user.impersonate());
        assertFalse("Current user should not have permission read.", user2.hasPermission(Permission.READ));
        assertTrue("Current user should always have permission read to himself.", user.hasPermission(Permission.READ));
        auth.add(Jenkins.ADMINISTER, user.getId());
        assertTrue("Current user should have permission read, because he has permission administer.", user2.hasPermission(Permission.READ));
        SecurityContextHolder.getContext().setAuthentication(Jenkins.ANONYMOUS);
        user2 = User.get("anonymous");
        assertFalse("Current user should not have permission read, because does not have global permission read and authentication is anonymous.", user2.hasPermission(Permission.READ));
    }

    @Test
    public void testCanDelete() throws IOException {
        GlobalMatrixAuthorizationStrategy auth = new GlobalMatrixAuthorizationStrategy();   
        j.jenkins.setAuthorizationStrategy(auth);
        j.jenkins.setCrumbIssuer(null);
        HudsonPrivateSecurityRealm realm = new HudsonPrivateSecurityRealm(false);
        j.jenkins.setSecurityRealm(realm);
        User user = realm.createAccount("John Smith","password");
        User user2 = realm.createAccount("John Smith2","password");
        user2.save();

        SecurityContextHolder.getContext().setAuthentication(user.impersonate());
        assertFalse("Ordinary user cannot delete somebody else", user2.canDelete());
        auth.add(Jenkins.ADMINISTER, user.getId());
        assertTrue("Administrator can delete anybody else", user2.canDelete());
        assertFalse("User (even admin) cannot delete himself", user.canDelete());

        SecurityContextHolder.getContext().setAuthentication(user2.impersonate());
        auth.add(Jenkins.ADMINISTER, user2.getId());
        User user3 = User.get("Random Somebody");
        assertFalse("Storage-less temporary user cannot be deleted", user3.canDelete());
        user3.save();
        assertTrue("But once storage is allocated, he can be deleted", user3.canDelete());
    }

<<<<<<< HEAD
=======
    @Test
    // @Issue("SECURITY-180")
    public void security180() throws Exception {
        final GlobalMatrixAuthorizationStrategy auth = new GlobalMatrixAuthorizationStrategy();
        j.jenkins.setAuthorizationStrategy(auth);
        j.jenkins.setSecurityRealm(new HudsonPrivateSecurityRealm(false));

        User alice = User.get("alice");
        User bob = User.get("bob");
        User anonymous = User.get("anonymous");
        User admin = User.get("admin");

        auth.add(Jenkins.READ, alice.getId());
        auth.add(Jenkins.READ, bob.getId());
        auth.add(Jenkins.ADMINISTER, admin.getId());

        SecurityContextHolder.getContext().setAuthentication(admin.impersonate());
        // Change token by admin
        admin.getProperty(ApiTokenProperty.class).changeApiToken();
        alice.getProperty(ApiTokenProperty.class).changeApiToken();

        SecurityContextHolder.getContext().setAuthentication(bob.impersonate());
        // Change own token
        bob.getProperty(ApiTokenProperty.class).changeApiToken();

        try {
            alice.getProperty(ApiTokenProperty.class).changeApiToken();
            fail("Bob should not be authorized to change alice's token");
        } catch (AccessDeniedException expected) { }

        try {
            anonymous.getProperty(ApiTokenProperty.class).changeApiToken();
            fail("Anonymous should not be authorized to change alice's token");
        } catch (AccessDeniedException expected) { }
    }

    @Test
    public void testGetDynamic() {

    }
    
>>>>>>> f58ba6e7
     public static class SomeUserProperty extends UserProperty {
         
        @TestExtension
        public static class DescriptorImpl extends UserPropertyDescriptor {
            public String getDisplayName() {
                return "UserProperty1";
            }

            @Override
            public UserProperty newInstance(User user) {
                return new SomeUserProperty();
            }
        }
    }

}<|MERGE_RESOLUTION|>--- conflicted
+++ resolved
@@ -34,20 +34,14 @@
 import hudson.security.HudsonPrivateSecurityRealm;
 import hudson.security.Permission;
 import hudson.tasks.MailAddressResolver;
-<<<<<<< HEAD
 import java.io.File;
-=======
-
->>>>>>> f58ba6e7
+
 import java.io.IOException;
 import java.io.PrintStream;
 import java.util.Arrays;
 import java.util.Collections;
 
-<<<<<<< HEAD
 import jenkins.model.IdStrategy;
-=======
->>>>>>> f58ba6e7
 import jenkins.model.Jenkins;
 import jenkins.security.ApiTokenProperty;
 
@@ -57,11 +51,8 @@
 import org.acegisecurity.context.SecurityContextHolder;
 
 import static org.junit.Assert.*;
-<<<<<<< HEAD
 import static org.junit.Assume.*;
-=======
-
->>>>>>> f58ba6e7
+
 import org.junit.Rule;
 import org.junit.Test;
 import org.jvnet.hudson.test.Bug;
@@ -514,8 +505,6 @@
         assertTrue("But once storage is allocated, he can be deleted", user3.canDelete());
     }
 
-<<<<<<< HEAD
-=======
     @Test
     // @Issue("SECURITY-180")
     public void security180() throws Exception {
@@ -552,12 +541,6 @@
         } catch (AccessDeniedException expected) { }
     }
 
-    @Test
-    public void testGetDynamic() {
-
-    }
-    
->>>>>>> f58ba6e7
      public static class SomeUserProperty extends UserProperty {
          
         @TestExtension
