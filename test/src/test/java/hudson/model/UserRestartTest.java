--- conflicted
+++ resolved
@@ -27,14 +27,10 @@
 import hudson.tasks.Mailer;
 import static org.hamcrest.Matchers.containsString;
 import static org.hamcrest.Matchers.not;
-import org.junit.Test;
 import static org.junit.Assert.*;
 import org.junit.Rule;
-<<<<<<< HEAD
-=======
-import org.junit.runners.model.Statement;
+import org.junit.Test;
 import org.jvnet.hudson.test.Issue;
->>>>>>> 5b8ea4fe
 import org.jvnet.hudson.test.RestartableJenkinsRule;
 
 public class UserRestartTest {
@@ -61,27 +57,21 @@
     @Issue("JENKINS-45892")
     @Test
     public void badSerialization() {
-        rr.addStep(new Statement() {
-            @Override
-            public void evaluate() throws Throwable {
-                rr.j.jenkins.setSecurityRealm(rr.j.createDummySecurityRealm());
-                FreeStyleProject p = rr.j.createFreeStyleProject("p");
-                User u = User.get("pqhacker");
-                u.setFullName("Pat Q. Hacker");
-                u.save();
-                p.addProperty(new BadProperty(u));
-                String text = p.getConfigFile().asString();
-                assertThat(text, not(containsString("<fullName>Pat Q. Hacker</fullName>")));
-                assertThat(text, containsString("<id>pqhacker</id>"));
-            }
+        rr.then(r -> {
+            r.jenkins.setSecurityRealm(r.createDummySecurityRealm());
+            FreeStyleProject p = r.createFreeStyleProject("p");
+            User u = User.get("pqhacker");
+            u.setFullName("Pat Q. Hacker");
+            u.save();
+            p.addProperty(new BadProperty(u));
+            String text = p.getConfigFile().asString();
+            assertThat(text, not(containsString("<fullName>Pat Q. Hacker</fullName>")));
+            assertThat(text, containsString("<id>pqhacker</id>"));
         });
-        rr.addStep(new Statement() {
-            @Override
-            public void evaluate() throws Throwable {
-                FreeStyleProject p = rr.j.jenkins.getItemByFullName("p", FreeStyleProject.class);
-                User u = p.getProperty(BadProperty.class).user; // do not inline: call User.get second
-                assertEquals(User.get("pqhacker"), u);
-            }
+        rr.then(r -> {
+            FreeStyleProject p = r.jenkins.getItemByFullName("p", FreeStyleProject.class);
+            User u = p.getProperty(BadProperty.class).user; // do not inline: call User.get second
+            assertEquals(User.get("pqhacker"), u);
         });
     }
     static class BadProperty extends JobProperty<FreeStyleProject> {
