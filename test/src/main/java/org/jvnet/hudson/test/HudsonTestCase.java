/*
 * The MIT License
 * 
 * Copyright (c) 2004-2009, Sun Microsystems, Inc., Kohsuke Kawaguchi, Erik Ramfelt, 
 * Yahoo! Inc., Tom Huybrechts, Olivier Lamy
 * 
 * Permission is hereby granted, free of charge, to any person obtaining a copy
 * of this software and associated documentation files (the "Software"), to deal
 * in the Software without restriction, including without limitation the rights
 * to use, copy, modify, merge, publish, distribute, sublicense, and/or sell
 * copies of the Software, and to permit persons to whom the Software is
 * furnished to do so, subject to the following conditions:
 * 
 * The above copyright notice and this permission notice shall be included in
 * all copies or substantial portions of the Software.
 * 
 * THE SOFTWARE IS PROVIDED "AS IS", WITHOUT WARRANTY OF ANY KIND, EXPRESS OR
 * IMPLIED, INCLUDING BUT NOT LIMITED TO THE WARRANTIES OF MERCHANTABILITY,
 * FITNESS FOR A PARTICULAR PURPOSE AND NONINFRINGEMENT. IN NO EVENT SHALL THE
 * AUTHORS OR COPYRIGHT HOLDERS BE LIABLE FOR ANY CLAIM, DAMAGES OR OTHER
 * LIABILITY, WHETHER IN AN ACTION OF CONTRACT, TORT OR OTHERWISE, ARISING FROM,
 * OUT OF OR IN CONNECTION WITH THE SOFTWARE OR THE USE OR OTHER DEALINGS IN
 * THE SOFTWARE.
 */
package org.jvnet.hudson.test;

import hudson.ClassicPluginStrategy;
import hudson.CloseProofOutputStream;
import hudson.DNSMultiCast;
import hudson.DescriptorExtensionList;
import hudson.EnvVars;
import hudson.Extension;
import hudson.ExtensionList;
import hudson.FilePath;
import hudson.Functions;
import hudson.Functions.ThreadGroupMap;
import hudson.Launcher;
import hudson.Launcher.LocalLauncher;
import hudson.Main;
import hudson.PluginManager;
import hudson.Util;
import hudson.WebAppMain;
import hudson.matrix.MatrixBuild;
import hudson.matrix.MatrixProject;
import hudson.matrix.MatrixRun;
import hudson.maven.MavenBuild;
import hudson.maven.MavenEmbedder;
import hudson.maven.MavenModule;
import hudson.maven.MavenModuleSet;
import hudson.maven.MavenModuleSetBuild;
import hudson.model.AbstractBuild;
import hudson.model.AbstractProject;
import hudson.model.BuildListener;
import hudson.model.Computer;
import hudson.model.Describable;
import hudson.model.Descriptor;
import hudson.model.DownloadService;
import hudson.model.Executor;
import hudson.model.FreeStyleBuild;
import hudson.model.FreeStyleProject;
import hudson.model.Hudson;
import hudson.model.Item;
import hudson.model.JDK;
import hudson.model.Job;
import hudson.model.Label;
import hudson.model.Node;
import hudson.model.Node.Mode;
import hudson.model.Queue.Executable;
import hudson.model.Result;
import hudson.model.RootAction;
import hudson.model.Run;
import hudson.model.Saveable;
import hudson.model.TaskListener;
import hudson.model.UpdateSite;
import hudson.model.User;
import hudson.model.View;
import hudson.remoting.Channel;
import hudson.remoting.VirtualChannel;
import hudson.remoting.Which;
import hudson.security.ACL;
import hudson.security.AbstractPasswordBasedSecurityRealm;
import hudson.security.GroupDetails;
import hudson.security.SecurityRealm;
import hudson.security.csrf.CrumbIssuer;
import hudson.slaves.CommandLauncher;
import hudson.slaves.ComputerConnector;
import hudson.slaves.ComputerListener;
import hudson.slaves.DumbSlave;
import hudson.slaves.RetentionStrategy;
import hudson.tasks.Ant;
import hudson.tasks.Ant.AntInstallation;
import hudson.tasks.BuildWrapper;
import hudson.tasks.BuildWrapperDescriptor;
import hudson.tasks.Builder;
import hudson.tasks.Mailer;
import hudson.tasks.Mailer.DescriptorImpl;
import hudson.tasks.Maven;
import hudson.tasks.Maven.MavenInstallation;
import hudson.tasks.Publisher;
import hudson.tools.ToolProperty;
import hudson.util.PersistedList;
import hudson.util.ReflectionUtils;
import hudson.util.StreamTaskListener;
import hudson.util.jna.GNUCLibrary;

import java.beans.PropertyDescriptor;
import java.io.BufferedReader;
import java.io.File;
import java.io.IOException;
import java.io.InputStreamReader;
import java.lang.annotation.Annotation;
import java.lang.management.ThreadInfo;
import java.lang.ref.WeakReference;
import java.lang.reflect.Array;
import java.lang.reflect.Constructor;
import java.lang.reflect.Field;
import java.lang.reflect.Method;
import java.net.MalformedURLException;
import java.net.URISyntaxException;
import java.net.URL;
import java.net.URLClassLoader;
import java.util.ArrayList;
import java.util.Arrays;
import java.util.Collection;
import java.util.Collections;
import java.util.Enumeration;
import java.util.HashSet;
import java.util.Iterator;
import java.util.List;
import java.util.Locale;
import java.util.Set;
import java.util.UUID;
import java.util.concurrent.Callable;
import java.util.concurrent.CountDownLatch;
import java.util.concurrent.Executors;
import java.util.concurrent.Future;
import java.util.concurrent.SynchronousQueue;
import java.util.concurrent.ThreadFactory;
import java.util.concurrent.ThreadPoolExecutor;
import java.util.concurrent.TimeUnit;
import java.util.jar.Manifest;
import java.util.logging.Filter;
import java.util.logging.Level;
import java.util.logging.LogRecord;
import java.util.logging.Logger;

import javax.servlet.ServletContext;
import javax.servlet.ServletContextEvent;

import junit.framework.TestCase;
import net.sf.json.JSONObject;
import net.sourceforge.htmlunit.corejs.javascript.Context;
import net.sourceforge.htmlunit.corejs.javascript.ContextFactory.Listener;

import org.acegisecurity.AuthenticationException;
import org.acegisecurity.BadCredentialsException;
import org.acegisecurity.GrantedAuthority;
import org.acegisecurity.context.SecurityContextHolder;
import org.acegisecurity.userdetails.UserDetails;
import org.acegisecurity.userdetails.UsernameNotFoundException;
import org.apache.commons.beanutils.PropertyUtils;
import org.apache.commons.httpclient.NameValuePair;
import org.apache.commons.io.FileUtils;
import org.apache.maven.artifact.Artifact;
import org.apache.maven.artifact.resolver.AbstractArtifactResolutionException;
import org.jvnet.hudson.test.HudsonHomeLoader.CopyExisting;
import org.jvnet.hudson.test.recipes.Recipe;
import org.jvnet.hudson.test.recipes.Recipe.Runner;
import org.jvnet.hudson.test.recipes.WithPlugin;
import org.jvnet.hudson.test.rhino.JavaScriptDebugger;
import org.kohsuke.stapler.ClassDescriptor;
import org.kohsuke.stapler.DataBoundConstructor;
import org.kohsuke.stapler.Dispatcher;
import org.kohsuke.stapler.MetaClass;
import org.kohsuke.stapler.MetaClassLoader;
import org.kohsuke.stapler.Stapler;
import org.kohsuke.stapler.StaplerRequest;
import org.kohsuke.stapler.StaplerResponse;
import org.mortbay.jetty.MimeTypes;
import org.mortbay.jetty.Server;
import org.mortbay.jetty.bio.SocketConnector;
import org.mortbay.jetty.security.HashUserRealm;
import org.mortbay.jetty.security.UserRealm;
import org.mortbay.jetty.webapp.Configuration;
import org.mortbay.jetty.webapp.WebAppContext;
import org.mortbay.jetty.webapp.WebXmlConfiguration;
import org.mozilla.javascript.tools.debugger.Dim;
import org.mozilla.javascript.tools.shell.Global;
import org.springframework.dao.DataAccessException;
import org.w3c.css.sac.CSSException;
import org.w3c.css.sac.CSSParseException;
import org.w3c.css.sac.ErrorHandler;
import org.xml.sax.SAXException;

import com.gargoylesoftware.htmlunit.AjaxController;
import com.gargoylesoftware.htmlunit.BrowserVersion;
import com.gargoylesoftware.htmlunit.DefaultCssErrorHandler;
import com.gargoylesoftware.htmlunit.FailingHttpStatusCodeException;
import com.gargoylesoftware.htmlunit.Page;
import com.gargoylesoftware.htmlunit.WebRequestSettings;
import com.gargoylesoftware.htmlunit.html.DomNode;
import com.gargoylesoftware.htmlunit.html.HtmlButton;
import com.gargoylesoftware.htmlunit.html.HtmlElement;
import com.gargoylesoftware.htmlunit.html.HtmlForm;
import com.gargoylesoftware.htmlunit.html.HtmlInput;
import com.gargoylesoftware.htmlunit.html.HtmlPage;
import com.gargoylesoftware.htmlunit.javascript.HtmlUnitContextFactory;
import com.gargoylesoftware.htmlunit.javascript.host.xml.XMLHttpRequest;
import com.gargoylesoftware.htmlunit.xml.XmlPage;

/**
 * Base class for all Hudson test cases.
 *
 * @see <a href="http://wiki.jenkins-ci.org/display/JENKINS/Unit+Test">Wiki article about unit testing in Hudson</a>
 * @author Kohsuke Kawaguchi
 */
public abstract class HudsonTestCase extends TestCase implements RootAction {
    public Hudson hudson;

    protected final TestEnvironment env = new TestEnvironment(this);
    protected HudsonHomeLoader homeLoader = HudsonHomeLoader.NEW;
    /**
     * TCP/IP port that the server is listening on.
     */
    protected int localPort;
    protected Server server;

    /**
     * Where in the {@link Server} is Hudson deployed?
     * <p>
     * Just like {@link ServletContext#getContextPath()}, starts with '/' but doesn't end with '/'.
     */
    protected String contextPath = "";

    /**
     * {@link Runnable}s to be invoked at {@link #tearDown()}.
     */
    protected List<LenientRunnable> tearDowns = new ArrayList<LenientRunnable>();

    protected List<Runner> recipes = new ArrayList<Runner>();

    /**
     * Remember {@link WebClient}s that are created, to release them properly.
     */
    private List<WebClient> clients = new ArrayList<WebClient>();

    /**
     * Remember channels that are created, to release them at the end.
     */
    private List<Channel> channels = new ArrayList<Channel>();

    /**
     * JavaScript "debugger" that provides you information about the JavaScript call stack
     * and the current values of the local variables in those stack frame.
     *
     * <p>
     * Unlike Java debugger, which you as a human interfaces directly and interactively,
     * this JavaScript debugger is to be interfaced by your program (or through the
     * expression evaluation capability of your Java debugger.)
     */
    protected JavaScriptDebugger jsDebugger = new JavaScriptDebugger();

    /**
     * If this test case has additional {@link WithPlugin} annotations, set to true.
     * This will cause a fresh {@link PluginManager} to be created for this test.
     * Leaving this to false enables the test harness to use a pre-loaded plugin manager,
     * which runs faster.
     */
    public boolean useLocalPluginManager;

    public ComputerConnectorTester computerConnectorTester = new ComputerConnectorTester(this);


    protected HudsonTestCase(String name) {
        super(name);
    }

    protected HudsonTestCase() {
    }

    @Override
    public void runBare() throws Throwable {
        // override the thread name to make the thread dump more useful.
        Thread t = Thread.currentThread();
        String o = getClass().getName()+'.'+t.getName();
        t.setName("Executing "+getName());
        try {
            super.runBare();
        } finally {
            t.setName(o);
        }
    }

    @Override
    protected void setUp() throws Exception {
        env.pin();
        recipe();
        AbstractProject.WORKSPACE.toString();
        User.clear();


        try {
            hudson = newHudson();
        } catch (Exception e) {
            // if Hudson instance fails to initialize, it leaves the instance field non-empty and break all the rest of the tests, so clean that up.
            Field f = Hudson.class.getDeclaredField("theInstance");
            f.setAccessible(true);
            f.set(null,null);
            throw e;
        }
        hudson.setNoUsageStatistics(true); // collecting usage stats from tests are pointless.
        
        hudson.setCrumbIssuer(new TestCrumbIssuer());

        hudson.servletContext.setAttribute("app",hudson);
        hudson.servletContext.setAttribute("version","?");
        WebAppMain.installExpressionFactory(new ServletContextEvent(hudson.servletContext));

        // set a default JDK to be the one that the harness is using.
        hudson.getJDKs().add(new JDK("default",System.getProperty("java.home")));

        configureUpdateCenter();

        // expose the test instance as a part of URL tree.
        // this allows tests to use a part of the URL space for itself.
        hudson.getActions().add(this);

        // cause all the descriptors to reload.
        // ideally we'd like to reset them to properly emulate the behavior, but that's not possible.
        DescriptorImpl desc = Mailer.descriptor();
        // prevent NPE with eclipse 
        if (desc != null) Mailer.descriptor().setHudsonUrl(null);
        for( Descriptor d : hudson.getExtensionList(Descriptor.class) )
            d.load();
    }

    /**
     * Configures the update center setting for the test.
     * By default, we load updates from local proxy to avoid network traffic as much as possible.
     */
    protected void configureUpdateCenter() throws Exception {
        final String updateCenterUrl = "http://localhost:"+ JavaNetReverseProxy.getInstance().localPort+"/update-center.json";

        // don't waste bandwidth talking to the update center
        DownloadService.neverUpdate = true;
        UpdateSite.neverUpdate = true;

        PersistedList<UpdateSite> sites = hudson.getUpdateCenter().getSites();
        sites.clear();
        sites.add(new UpdateSite("default", updateCenterUrl));
    }

    @Override
    protected void tearDown() throws Exception {
        try {
            // cancel pending asynchronous operations, although this doesn't really seem to be working
            for (WebClient client : clients) {
                // unload the page to cancel asynchronous operations
                client.getPage("about:blank");
                client.closeAllWindows();
            }
            clients.clear();

            for (Channel c : channels)
                c.close();
            for (Channel c : channels)
                c.join();
            channels.clear();

        } finally {
            server.stop();
            for (LenientRunnable r : tearDowns)
                r.run();

            hudson.cleanUp();
            env.dispose();
            ExtensionList.clearLegacyInstances();
            DescriptorExtensionList.clearLegacyInstances();

            // Hudson creates ClassLoaders for plugins that hold on to file descriptors of its jar files,
            // but because there's no explicit dispose method on ClassLoader, they won't get GC-ed until
            // at some later point, leading to possible file descriptor overflow. So encourage GC now.
            // see http://bugs.sun.com/view_bug.do?bug_id=4950148
            System.gc();
        }
    }

    @Override
    protected void runTest() throws Throwable {
        System.out.println("=== Starting "+ getClass().getSimpleName() + "." + getName());
        // so that test code has all the access to the system
        SecurityContextHolder.getContext().setAuthentication(ACL.SYSTEM);

        try {
            super.runTest();
        } catch (Throwable t) {
            // allow the late attachment of a debugger in case of a failure. Useful
            // for diagnosing a rare failure
            try {
                throw new BreakException();
            } catch (BreakException e) {}

            // dump threads
            ThreadInfo[] threadInfos = Functions.getThreadInfos();
            ThreadGroupMap m = Functions.sortThreadsAndGetGroupMap(threadInfos);
            for (ThreadInfo ti : threadInfos) {
                System.err.println(Functions.dumpThreadInfo(ti, m));
            }
            throw t;
        }
    }

    public static class BreakException extends Exception {}

    public String getIconFileName() {
        return null;
    }

    public String getDisplayName() {
        return null;
    }

    public String getUrlName() {
        return "self";
    }

    /**
     * Creates a new instance of {@link Hudson}. If the derived class wants to create it in a different way,
     * you can override it.
     */
    protected Hudson newHudson() throws Exception {
        File home = homeLoader.allocate();
        for (Runner r : recipes)
            r.decorateHome(this,home);
        return new Hudson(home, createWebServer(), useLocalPluginManager ? null : TestPluginManager.INSTANCE);
    }

    /**
     * Prepares a webapp hosting environment to get {@link ServletContext} implementation
     * that we need for testing.
     */
    protected ServletContext createWebServer() throws Exception {
        server = new Server();

        WebAppContext context = new WebAppContext(WarExploder.getExplodedDir().getPath(), contextPath);
        context.setClassLoader(getClass().getClassLoader());
        context.setConfigurations(new Configuration[]{new WebXmlConfiguration(),new NoListenerConfiguration()});
        server.setHandler(context);
        context.setMimeTypes(MIME_TYPES);

        SocketConnector connector = new SocketConnector();
<<<<<<< HEAD
        connector.setHeaderBufferSize(12*1024); // use a bigger buffer as Stapler traces can get pretty large on deeply nested URL

=======
        server.setThreadPool(new ThreadPoolImpl(new ThreadPoolExecutor(1, 10, 10L, TimeUnit.SECONDS, new SynchronousQueue<Runnable>(),new ThreadFactory() {
            public Thread newThread(Runnable r) {
                Thread t = new Thread(r);
                t.setName("Jetty Thread Pool");
                return t;
            }
        })));
>>>>>>> ff05abe4
        server.addConnector(connector);
        server.addUserRealm(configureUserRealm());
        server.start();

        localPort = connector.getLocalPort();

        return context.getServletContext();
    }

    /**
     * Configures a security realm for a test.
     */
    protected UserRealm configureUserRealm() {
        HashUserRealm realm = new HashUserRealm();
        realm.setName("default");   // this is the magic realm name to make it effective on everywhere
        realm.put("alice","alice");
        realm.put("bob","bob");
        realm.put("charlie","charlie");

        realm.addUserToRole("alice","female");
        realm.addUserToRole("bob","male");
        realm.addUserToRole("charlie","male");

        return realm;
    }

    @TestExtension
    public static class ComputerListenerImpl extends ComputerListener {
        @Override
        public void onOnline(Computer c, TaskListener listener) throws IOException, InterruptedException {
            VirtualChannel ch = c.getChannel();
            if (ch instanceof Channel)
            TestEnvironment.get().testCase.channels.add((Channel)ch);
        }
    }


//    /**
//     * Sets guest credentials to access java.net Subversion repo.
//     */
//    protected void setJavaNetCredential() throws SVNException, IOException {
//        // set the credential to access svn.dev.java.net
//        hudson.getDescriptorByType(SubversionSCM.DescriptorImpl.class).postCredential("https://svn.dev.java.net/svn/hudson/","guest","",null,new PrintWriter(new NullStream()));
//    }

    /**
     * Returns the older default Maven, while still allowing specification of other bundled Mavens.
     */
    protected MavenInstallation configureDefaultMaven() throws Exception {
        return configureDefaultMaven("apache-maven-2.2.1", MavenInstallation.MAVEN_20);
    }
    
    protected MavenInstallation configureMaven3() throws Exception {
        MavenInstallation mvn = configureDefaultMaven("apache-maven-3.0.1", MavenInstallation.MAVEN_30);
        
        MavenInstallation m3 = new MavenInstallation("apache-maven-3.0.1",mvn.getHome(), NO_PROPERTIES);
        hudson.getDescriptorByType(Maven.DescriptorImpl.class).setInstallations(m3);
        return m3;
    }    
    
    /**
     * Locates Maven2 and configure that as the only Maven in the system.
     */
    protected MavenInstallation configureDefaultMaven(String mavenVersion, int mavenReqVersion) throws Exception {
        // first if we are running inside Maven, pick that Maven, if it meets the criteria we require..
        // does it exists in the buildDirectory see maven-junit-plugin systemProperties 
        // buildDirectory -> ${project.build.directory} (so no reason to be null ;-) )
        String buildDirectory = System.getProperty( "buildDirectory", "./target/classes/" );
        File mavenAlreadyInstalled = new File(buildDirectory, mavenVersion);
        if (mavenAlreadyInstalled.exists()) {
            MavenInstallation mavenInstallation = new MavenInstallation("default",mavenAlreadyInstalled.getAbsolutePath(), NO_PROPERTIES);
            hudson.getDescriptorByType(Maven.DescriptorImpl.class).setInstallations(mavenInstallation);
            return mavenInstallation;
        }
        String home = System.getProperty("maven.home");
        if(home!=null) {
            MavenInstallation mavenInstallation = new MavenInstallation("default",home, NO_PROPERTIES);
            if (mavenInstallation.meetsMavenReqVersion(createLocalLauncher(), mavenReqVersion)) {
                hudson.getDescriptorByType(Maven.DescriptorImpl.class).setInstallations(mavenInstallation);
                return mavenInstallation;
            }
        }

        // otherwise extract the copy we have.
        // this happens when a test is invoked from an IDE, for example.
        LOGGER.warning("Extracting a copy of Maven bundled in the test harness. " +
                "To avoid a performance hit, set the system property 'maven.home' to point to a Maven2 installation.");
        FilePath mvn = hudson.getRootPath().createTempFile("maven", "zip");
        mvn.copyFrom(HudsonTestCase.class.getClassLoader().getResource(mavenVersion + "-bin.zip"));
        File mvnHome =  new File(buildDirectory);//createTmpDir();
        mvn.unzip(new FilePath(mvnHome));
        // TODO: switch to tar that preserves file permissions more easily
        if(!Functions.isWindows())
            GNUCLibrary.LIBC.chmod(new File(mvnHome,mavenVersion+"/bin/mvn").getPath(),0755);

        MavenInstallation mavenInstallation = new MavenInstallation("default",
                new File(mvnHome,mavenVersion).getAbsolutePath(), NO_PROPERTIES);
		hudson.getDescriptorByType(Maven.DescriptorImpl.class).setInstallations(mavenInstallation);
		return mavenInstallation;
    }

    /**
     * Extracts Ant and configures it.
     */
    protected Ant.AntInstallation configureDefaultAnt() throws Exception {
        Ant.AntInstallation antInstallation;
        if (System.getenv("ANT_HOME") != null) {
            antInstallation = new AntInstallation("default", System.getenv("ANT_HOME"), NO_PROPERTIES);
        } else {
            LOGGER.warning("Extracting a copy of Ant bundled in the test harness. " +
                    "To avoid a performance hit, set the environment variable ANT_HOME to point to an  Ant installation.");
            FilePath ant = hudson.getRootPath().createTempFile("ant", "zip");
            ant.copyFrom(HudsonTestCase.class.getClassLoader().getResource("apache-ant-1.8.1-bin.zip"));
            File antHome = createTmpDir();
            ant.unzip(new FilePath(antHome));
            // TODO: switch to tar that preserves file permissions more easily
            if(!Functions.isWindows())
                GNUCLibrary.LIBC.chmod(new File(antHome,"apache-ant-1.8.1/bin/ant").getPath(),0755);

            antInstallation = new AntInstallation("default", new File(antHome,"apache-ant-1.8.1").getAbsolutePath(),NO_PROPERTIES);
        }
		hudson.getDescriptorByType(Ant.DescriptorImpl.class).setInstallations(antInstallation);
		return antInstallation;
    }

//
// Convenience methods
//

    protected FreeStyleProject createFreeStyleProject() throws IOException {
        return createFreeStyleProject(createUniqueProjectName());
    }

    protected FreeStyleProject createFreeStyleProject(String name) throws IOException {
        return hudson.createProject(FreeStyleProject.class,name);
    }

    protected MatrixProject createMatrixProject() throws IOException {
        return createMatrixProject(createUniqueProjectName());
    }

    protected MatrixProject createMatrixProject(String name) throws IOException {
        return hudson.createProject(MatrixProject.class,name);
    }

    /**
     * Creates a empty Maven project with an unique name.
     *
     * @see #configureDefaultMaven()
     */
    protected MavenModuleSet createMavenProject() throws IOException {
        return createMavenProject(createUniqueProjectName());
    }

    /**
     * Creates a empty Maven project with the given name.
     *
     * @see #configureDefaultMaven()
     */
    protected MavenModuleSet createMavenProject(String name) throws IOException {
        return hudson.createProject(MavenModuleSet.class,name);
    }

    private String createUniqueProjectName() {
        return "test"+hudson.getItems().size();
    }

    /**
     * Creates {@link LocalLauncher}. Useful for launching processes.
     */
    protected LocalLauncher createLocalLauncher() {
        return new LocalLauncher(StreamTaskListener.fromStdout());
    }

    /**
     * Allocates a new temporary directory for the duration of this test.
     */
    public File createTmpDir() throws IOException {
        return env.temporaryDirectoryAllocator.allocate();
    }

    public DumbSlave createSlave() throws Exception {
        return createSlave("",null);
    }

    /**
     * Creates and launches a new slave on the local host.
     */
    public DumbSlave createSlave(Label l) throws Exception {
    	return createSlave(l, null);
    }

    /**
     * Creates a test {@link SecurityRealm} that recognizes username==password as valid.
     */
    public SecurityRealm createDummySecurityRealm() {
        return new AbstractPasswordBasedSecurityRealm() {
            @Override
            protected UserDetails authenticate(String username, String password) throws AuthenticationException {
                if (username.equals(password))
                    return loadUserByUsername(username);
                throw new BadCredentialsException(username);
            }

            @Override
            public UserDetails loadUserByUsername(String username) throws UsernameNotFoundException, DataAccessException {
                return new org.acegisecurity.userdetails.User(username,"",true,true,true,true,new GrantedAuthority[]{AUTHENTICATED_AUTHORITY});
            }

            @Override
            public GroupDetails loadGroupByGroupname(String groupname) throws UsernameNotFoundException, DataAccessException {
                throw new UsernameNotFoundException(groupname);
            }
        };
    }

    /**
     * Returns the URL of the webapp top page.
     * URL ends with '/'.
     */
    public URL getURL() throws IOException {
        return new URL("http://localhost:"+localPort+contextPath+"/");
    }

    public DumbSlave createSlave(EnvVars env) throws Exception {
        return createSlave("",env);
    }

    public DumbSlave createSlave(Label l, EnvVars env) throws Exception {
        return createSlave(l==null ? null : l.getExpression(), env);
    }

    /**
     * Creates a slave with certain additional environment variables
     */
    public DumbSlave createSlave(String labels, EnvVars env) throws Exception {
        synchronized (hudson) {
            // this synchronization block is so that we don't end up adding the same slave name more than once.

            int sz = hudson.getNodes().size();

            DumbSlave slave = new DumbSlave("slave" + sz, "dummy",
    				createTmpDir().getPath(), "1", Mode.NORMAL, labels==null?"":labels, createComputerLauncher(env), RetentionStrategy.NOOP, Collections.EMPTY_LIST);
    		hudson.addNode(slave);
    		return slave;
    	}
    }

    public PretendSlave createPretendSlave(FakeLauncher faker) throws Exception {
        synchronized (hudson) {
            int sz = hudson.getNodes().size();
            PretendSlave slave = new PretendSlave("slave" + sz, createTmpDir().getPath(), "", createComputerLauncher(null), faker);
    		hudson.addNode(slave);
    		return slave;
        }
    }

    /**
     * Creates a {@link CommandLauncher} for launching a slave locally.
     *
     * @param env
     *      Environment variables to add to the slave process. Can be null.
     */
    public CommandLauncher createComputerLauncher(EnvVars env) throws URISyntaxException, MalformedURLException {
        int sz = hudson.getNodes().size();
        return new CommandLauncher(
                String.format("\"%s/bin/java\" %s -jar \"%s\"",
                        System.getProperty("java.home"),
                        SLAVE_DEBUG_PORT>0 ? " -Xdebug -Xrunjdwp:transport=dt_socket,server=y,address="+(SLAVE_DEBUG_PORT+sz): "",
                        new File(hudson.getJnlpJars("slave.jar").getURL().toURI()).getAbsolutePath()),
                env);
    }

    /**
     * Create a new slave on the local host and wait for it to come onilne
     * before returning.
     */
    public DumbSlave createOnlineSlave() throws Exception {
        return createOnlineSlave(null);
    }
    
    /**
     * Create a new slave on the local host and wait for it to come onilne
     * before returning.
     */
    public DumbSlave createOnlineSlave(Label l) throws Exception {
        return createOnlineSlave(l, null);
    }

    /**
     * Create a new slave on the local host and wait for it to come online
     * before returning
     */
    public DumbSlave createOnlineSlave(Label l, EnvVars env) throws Exception {
        final CountDownLatch latch = new CountDownLatch(1);
        ComputerListener waiter = new ComputerListener() {
                                            @Override
                                            public void onOnline(Computer C, TaskListener t) {
                                                latch.countDown();
                                                unregister();
                                            }
                                        };
        waiter.register();

        DumbSlave s = createSlave(l, env);
        latch.await();

        return s;
    }
    
    /**
     * Blocks until the ENTER key is hit.
     * This is useful during debugging a test so that one can inspect the state of Hudson through the web browser.
     */
    public void interactiveBreak() throws Exception {
        System.out.println("Hudson is running at http://localhost:"+localPort+"/");
        new BufferedReader(new InputStreamReader(System.in)).readLine();
    }

    /**
     * Returns the last item in the list.
     */
    protected <T> T last(List<T> items) {
        return items.get(items.size()-1);
    }

    /**
     * Pauses the execution until ENTER is hit in the console.
     * <p>
     * This is often very useful so that you can interact with Hudson
     * from an browser, while developing a test case.
     */
    protected void pause() throws IOException {
        new BufferedReader(new InputStreamReader(System.in)).readLine();
    }

    /**
     * Performs a search from the search box.
     */
    protected Page search(String q) throws Exception {
        return new WebClient().search(q);
    }

    /**
     * Hits the Hudson system configuration and submits without any modification.
     */
    protected void configRoundtrip() throws Exception {
        submit(createWebClient().goTo("configure").getFormByName("config"));
    }

    /**
     * Loads a configuration page and submits it without any modifications, to
     * perform a round-trip configuration test.
     * <p>
     * See http://wiki.jenkins-ci.org/display/JENKINS/Unit+Test#UnitTest-Configurationroundtriptesting
     */
    protected <P extends Job> P configRoundtrip(P job) throws Exception {
        submit(createWebClient().getPage(job,"configure").getFormByName("config"));
        return job;
    }

    protected <P extends Item> P configRoundtrip(P job) throws Exception {
        submit(createWebClient().getPage(job,"configure").getFormByName("config"));
        return job;
    }

    /**
     * Performs a configuration round-trip testing for a builder.
     */
    protected <B extends Builder> B configRoundtrip(B before) throws Exception {
        FreeStyleProject p = createFreeStyleProject();
        p.getBuildersList().add(before);
        configRoundtrip((Item)p);
        return (B)p.getBuildersList().get(before.getClass());
    }

    /**
     * Performs a configuration round-trip testing for a publisher.
     */
    protected <P extends Publisher> P configRoundtrip(P before) throws Exception {
        FreeStyleProject p = createFreeStyleProject();
        p.getPublishersList().add(before);
        configRoundtrip((Item)p);
        return (P)p.getPublishersList().get(before.getClass());
    }

    protected <C extends ComputerConnector> C configRoundtrip(C before) throws Exception {
        computerConnectorTester.connector = before;
        submit(createWebClient().goTo("self/computerConnectorTester/configure").getFormByName("config"));
        return (C)computerConnectorTester.connector;
    }

    protected User configRoundtrip(User u) throws Exception {
        submit(createWebClient().goTo(u.getUrl()+"/configure").getFormByName("config"));
        return u;
    }


    /**
     * Asserts that the outcome of the build is a specific outcome.
     */
    public <R extends Run> R assertBuildStatus(Result status, R r) throws Exception {
        if(status==r.getResult())
            return r;

        // dump the build output in failure message
        String msg = "unexpected build status; build log was:\n------\n" + getLog(r) + "\n------\n";
        if(r instanceof MatrixBuild) {
            MatrixBuild mb = (MatrixBuild)r;
            for (MatrixRun mr : mb.getRuns()) {
                msg+="--- "+mr.getParent().getCombination()+" ---\n"+getLog(mr)+"\n------\n";
            }
        }
        assertEquals(msg, status,r.getResult());
        return r;
    }

    /** Determines whether the specifed HTTP status code is generally "good" */
    public boolean isGoodHttpStatus(int status) {
        if ((400 <= status) && (status <= 417)) {
            return false;
        }
        if ((500 <= status) && (status <= 505)) {
            return false;
        }
        return true;
    }

    /** Assert that the specifed page can be served with a "good" HTTP status,
     * eg, the page is not missing and can be served without a server error 
     * @param page
     */
    public void assertGoodStatus(Page page) {
        assertTrue(isGoodHttpStatus(page.getWebResponse().getStatusCode()));
    }


    public <R extends Run> R assertBuildStatusSuccess(R r) throws Exception {
        assertBuildStatus(Result.SUCCESS,r);
        return r;
    }

    public <R extends Run> R assertBuildStatusSuccess(Future<? extends R> r) throws Exception {
        assertNotNull("build was actually scheduled", r);
        return assertBuildStatusSuccess(r.get());
    }

    public <J extends AbstractProject<J,R>,R extends AbstractBuild<J,R>> R buildAndAssertSuccess(J job) throws Exception {
        return assertBuildStatusSuccess(job.scheduleBuild2(0));
    }

    /**
     * Avoids need for cumbersome {@code this.<J,R>buildAndAssertSuccess(...)} type hints under JDK 7 javac (and supposedly also IntelliJ).
     */
    public FreeStyleBuild buildAndAssertSuccess(FreeStyleProject job) throws Exception {
        return assertBuildStatusSuccess(job.scheduleBuild2(0));
    }
    public MavenModuleSetBuild buildAndAssertSuccess(MavenModuleSet job) throws Exception {
        return assertBuildStatusSuccess(job.scheduleBuild2(0));
    }
    public MavenBuild buildAndAssertSuccess(MavenModule job) throws Exception {
        return assertBuildStatusSuccess(job.scheduleBuild2(0));
    }

    /**
     * Asserts that the console output of the build contains the given substring.
     */
    public void assertLogContains(String substring, Run run) throws Exception {
        String log = getLog(run);
        if(log.contains(substring))
            return; // good!

        System.out.println(log);
        fail("Console output of "+run+" didn't contain "+substring);
    }

    /**
     * Get entire log file (this method is deprecated in hudson.model.Run,
     * but in tests it is OK to load entire log).
     */
    protected static String getLog(Run run) throws IOException {
        return Util.loadFile(run.getLogFile(), run.getCharset());
    }

    /**
     * Asserts that the XPath matches.
     */
    public void assertXPath(HtmlPage page, String xpath) {
        assertNotNull("There should be an object that matches XPath:"+xpath,
                page.getDocumentElement().selectSingleNode(xpath));
    }

    /** Asserts that the XPath matches the contents of a DomNode page. This
     * variant of assertXPath(HtmlPage page, String xpath) allows us to
     * examine XmlPages.
     * @param page
     * @param xpath
     */
    public void assertXPath(DomNode page, String xpath) {
        List< ? extends Object> nodes = page.getByXPath(xpath);
        assertFalse("There should be an object that matches XPath:"+xpath, nodes.isEmpty());
    }

    public void assertXPathValue(DomNode page, String xpath, String expectedValue) {
        Object node = page.getFirstByXPath(xpath);
        assertNotNull("no node found", node);
        assertTrue("the found object was not a Node " + xpath, node instanceof org.w3c.dom.Node);

        org.w3c.dom.Node n = (org.w3c.dom.Node) node;
        String textString = n.getTextContent();
        assertEquals("xpath value should match for " + xpath, expectedValue, textString);
    }

    public void assertXPathValueContains(DomNode page, String xpath, String needle) {
        Object node = page.getFirstByXPath(xpath);
        assertNotNull("no node found", node);
        assertTrue("the found object was not a Node " + xpath, node instanceof org.w3c.dom.Node);

        org.w3c.dom.Node n = (org.w3c.dom.Node) node;
        String textString = n.getTextContent();
        assertTrue("needle found in haystack", textString.contains(needle)); 
    }

    public void assertXPathResultsContainText(DomNode page, String xpath, String needle) {
        List<? extends Object> nodes = page.getByXPath(xpath);
        assertFalse("no nodes matching xpath found", nodes.isEmpty());
        boolean found = false;
        for (Object o : nodes) {
            if (o instanceof org.w3c.dom.Node) {
                org.w3c.dom.Node n = (org.w3c.dom.Node) o;
                String textString = n.getTextContent();
                if ((textString != null) && textString.contains(needle)) {
                    found = true;
                    break;
                }
            }
        }
        assertTrue("needle found in haystack", found); 
    }


    public void assertStringContains(String message, String haystack, String needle) {
        if (haystack.contains(needle)) {
            // good
            return;
        } else {
            fail(message + " (seeking '" + needle + "')");
        }
    }

    public void assertStringContains(String haystack, String needle) {
        if (haystack.contains(needle)) {
            // good
            return;
        } else {
            fail("Could not find '" + needle + "'.");
        }
    }

    /**
     * Asserts that help files exist for the specified properties of the given instance.
     *
     * @param type
     *      The describable class type that should have the associated help files.
     * @param properties
     *      ','-separated list of properties whose help files should exist.
     */
    public void assertHelpExists(final Class<? extends Describable> type, final String properties) throws Exception {
        executeOnServer(new Callable<Object>() {
            public Object call() throws Exception {
                Descriptor d = hudson.getDescriptor(type);
                WebClient wc = createWebClient();
                for (String property : listProperties(properties)) {
                    String url = d.getHelpFile(property);
                    assertNotNull("Help file for the property "+property+" is missing on "+type, url);
                    wc.goTo(url); // make sure it successfully loads
                }
                return null;
            }
        });
    }

    /**
     * Tokenizes "foo,bar,zot,-bar" and returns "foo,zot" (the token that starts with '-' is handled as
     * a cancellation.
     */
    private List<String> listProperties(String properties) {
        List<String> props = new ArrayList<String>(Arrays.asList(properties.split(",")));
        for (String p : props.toArray(new String[props.size()])) {
            if (p.startsWith("-")) {
                props.remove(p);
                props.remove(p.substring(1));
            }
        }
        return props;
    }

    /**
     * Submits the form.
     *
     * Plain {@link HtmlForm#submit()} doesn't work correctly due to the use of YUI in Hudson.
     */
    public HtmlPage submit(HtmlForm form) throws Exception {
        return (HtmlPage)form.submit((HtmlButton)last(form.getHtmlElementsByTagName("button")));
    }

    /**
     * Submits the form by clikcing the submit button of the given name.
     *
     * @param name
     *      This corresponds to the @name of &lt;f:submit />
     */
    public HtmlPage submit(HtmlForm form, String name) throws Exception {
        for( HtmlElement e : form.getHtmlElementsByTagName("button")) {
            HtmlElement p = (HtmlElement)e.getParentNode().getParentNode();
            if(p.getAttribute("name").equals(name)) {
                // To make YUI event handling work, this combo seems to be necessary
                // the click will trigger _onClick in buton-*.js, but it doesn't submit the form
                // (a comment alluding to this behavior can be seen in submitForm method)
                // so to complete it, submit the form later.
                //
                // Just doing form.submit() doesn't work either, because it doesn't do
                // the preparation work needed to pass along the name of the button that
                // triggered a submission (more concretely, m_oSubmitTrigger is not set.)
                ((HtmlButton)e).click();
                return (HtmlPage)form.submit((HtmlButton)e);
            }
        }
        throw new AssertionError("No such submit button with the name "+name);
    }

    protected HtmlInput findPreviousInputElement(HtmlElement current, String name) {
        return (HtmlInput)current.selectSingleNode("(preceding::input[@name='_."+name+"'])[last()]");
    }

    protected HtmlButton getButtonByCaption(HtmlForm f, String s) {
        for (HtmlElement b : f.getHtmlElementsByTagName("button")) {
            if(b.getTextContent().trim().equals(s))
                return (HtmlButton)b;
        }
        return null;
    }

    /**
     * Creates a {@link TaskListener} connected to stdout.
     */
    public TaskListener createTaskListener() {
        return new StreamTaskListener(new CloseProofOutputStream(System.out));
    }

    /**
     * Asserts that two JavaBeans are equal as far as the given list of properties are concerned.
     *
     * <p>
     * This method takes two objects that have properties (getXyz, isXyz, or just the public xyz field),
     * and makes sure that the property values for each given property are equals (by using {@link #assertEquals(Object, Object)})
     *
     * <p>
     * Property values can be null on both objects, and that is OK, but passing in a property that doesn't
     * exist will fail an assertion.
     *
     * <p>
     * This method is very convenient for comparing a large number of properties on two objects,
     * for example to verify that the configuration is identical after a config screen roundtrip.
     *
     * @param lhs
     *      One of the two objects to be compared.
     * @param rhs
     *      The other object to be compared
     * @param properties
     *      ','-separated list of property names that are compared.
     * @since 1.297
     */
    public void assertEqualBeans(Object lhs, Object rhs, String properties) throws Exception {
        assertNotNull("lhs is null",lhs);
        assertNotNull("rhs is null",rhs);
        for (String p : properties.split(",")) {
            PropertyDescriptor pd = PropertyUtils.getPropertyDescriptor(lhs, p);
            Object lp,rp;
            if(pd==null) {
                // field?
                try {
                    Field f = lhs.getClass().getField(p);
                    lp = f.get(lhs);
                    rp = f.get(rhs);
                } catch (NoSuchFieldException e) {
                    assertNotNull("No such property "+p+" on "+lhs.getClass(),pd);
                    return;
                }
            } else {
                lp = PropertyUtils.getProperty(lhs, p);
                rp = PropertyUtils.getProperty(rhs, p);
            }

            if (lp!=null && rp!=null && lp.getClass().isArray() && rp.getClass().isArray()) {
                // deep array equality comparison
                int m = Array.getLength(lp);
                int n = Array.getLength(rp);
                assertEquals("Array length is different for property "+p, m,n);
                for (int i=0; i<m; i++)
                    assertEquals(p+"["+i+"] is different", Array.get(lp,i),Array.get(rp,i));
                return;
            }

            assertEquals("Property "+p+" is different",lp,rp);
        }
    }

    /**
     * Works like {@link #assertEqualBeans(Object, Object, String)} but figure out the properties
     * via {@link DataBoundConstructor}
     */
    public void assertEqualDataBoundBeans(Object lhs, Object rhs) throws Exception {
        if (lhs==null && rhs==null)     return;
        if (lhs==null)      fail("lhs is null while rhs="+rhs);
        if (rhs==null)      fail("rhs is null while lhs="+lhs);
        
        Constructor<?> lc = findDataBoundConstructor(lhs.getClass());
        Constructor<?> rc = findDataBoundConstructor(rhs.getClass());
        assertEquals("Data bound constructor mismatch. Different type?",lc,rc);

        List<String> primitiveProperties = new ArrayList<String>();

        String[] names = ClassDescriptor.loadParameterNames(lc);
        Class<?>[] types = lc.getParameterTypes();
        assertEquals(names.length,types.length);
        for (int i=0; i<types.length; i++) {
            Object lv = ReflectionUtils.getPublicProperty(lhs, names[i]);
            Object rv = ReflectionUtils.getPublicProperty(rhs, names[i]);

            if (Iterable.class.isAssignableFrom(types[i])) {
                Iterable lcol = (Iterable) lv;
                Iterable rcol = (Iterable) rv;
                Iterator ltr,rtr;
                for (ltr=lcol.iterator(), rtr=rcol.iterator(); ltr.hasNext() && rtr.hasNext();) {
                    Object litem = ltr.next();
                    Object ritem = rtr.next();

                    if (findDataBoundConstructor(litem.getClass())!=null) {
                        assertEqualDataBoundBeans(litem,ritem);
                    } else {
                        assertEquals(litem,ritem);
                    }
                }
                assertFalse("collection size mismatch between "+lhs+" and "+rhs, ltr.hasNext() ^ rtr.hasNext());
            } else
            if (findDataBoundConstructor(types[i])!=null) {
                // recurse into nested databound objects
                assertEqualDataBoundBeans(lv,rv);
            } else {
                primitiveProperties.add(names[i]);
            }
        }

        // compare shallow primitive properties
        if (!primitiveProperties.isEmpty())
            assertEqualBeans(lhs,rhs,Util.join(primitiveProperties,","));
    }

    /**
     * Makes sure that two collections are identical via {@link #assertEqualDataBoundBeans(Object, Object)}
     */
    public void assertEqualDataBoundBeans(List<?> lhs, List<?> rhs) throws Exception {
        assertEquals(lhs.size(), rhs.size());
        for (int i=0; i<lhs.size(); i++) 
            assertEqualDataBoundBeans(lhs.get(i),rhs.get(i));
    }

    protected Constructor<?> findDataBoundConstructor(Class<?> c) {
        for (Constructor<?> m : c.getConstructors()) {
            if (m.getAnnotation(DataBoundConstructor.class)!=null)
                return m;
        }
        return null;
    }

    /**
     * Gets the descriptor instance of the current Hudson by its type.
     */
    protected <T extends Descriptor<?>> T get(Class<T> d) {
        return hudson.getDescriptorByType(d);
    }


    /**
     * Returns true if Hudson is building something or going to build something.
     */
    protected boolean isSomethingHappening() {
        if (!hudson.getQueue().isEmpty())
            return true;
        for (Computer n : hudson.getComputers())
            if (!n.isIdle())
                return true;
        return false;
    }

    /**
     * Waits until Hudson finishes building everything, including those in the queue.
     * <p>
     * This method uses a default time out to prevent infinite hang in the automated test execution environment.
     */
    protected void waitUntilNoActivity() throws Exception {
        waitUntilNoActivityUpTo(60*1000);
    }

    /**
     * Waits until Hudson finishes building everything, including those in the queue, or fail the test
     * if the specified timeout milliseconds is 
     */
    protected void waitUntilNoActivityUpTo(int timeout) throws Exception {
        long startTime = System.currentTimeMillis();
        int streak = 0;

        while (true) {
            Thread.sleep(10);
            if (isSomethingHappening())
                streak=0;
            else
                streak++;

            if (streak>5)   // the system is quiet for a while
                return;

            if (System.currentTimeMillis()-startTime > timeout) {
                List<Executable> building = new ArrayList<Executable>();
                for (Computer c : hudson.getComputers()) {
                    for (Executor e : c.getExecutors()) {
                        if (e.isBusy())
                            building.add(e.getCurrentExecutable());
                    }
                }
                throw new AssertionError(String.format("Hudson is still doing something after %dms: queue=%s building=%s",
                        timeout, Arrays.asList(hudson.getQueue().getItems()), building));
            }
        }
    }



//
// recipe methods. Control the test environments.
//

    /**
     * Called during the {@link #setUp()} to give a test case an opportunity to
     * control the test environment in which Hudson is run.
     *
     * <p>
     * One could override this method and call a series of {@code withXXX} methods,
     * or you can use the annotations with {@link Recipe} meta-annotation.
     */
    protected void recipe() throws Exception {
        recipeLoadCurrentPlugin();
        // look for recipe meta-annotation
        try {
            Method runMethod= getClass().getMethod(getName());
            for( final Annotation a : runMethod.getAnnotations() ) {
                Recipe r = a.annotationType().getAnnotation(Recipe.class);
                if(r==null)     continue;
                final Runner runner = r.value().newInstance();
                recipes.add(runner);
                tearDowns.add(new LenientRunnable() {
                    public void run() throws Exception {
                        runner.tearDown(HudsonTestCase.this,a);
                    }
                });
                runner.setup(this,a);
            }
        } catch (NoSuchMethodException e) {
            // not a plain JUnit test.
        }
    }

    /**
     * If this test harness is launched for a Hudson plugin, locate the <tt>target/test-classes/the.hpl</tt>
     * and add a recipe to install that to the new Hudson.
     *
     * <p>
     * This file is created by <tt>maven-hpi-plugin</tt> at the testCompile phase when the current
     * packaging is <tt>hpi</tt>.
     */
    protected void recipeLoadCurrentPlugin() throws Exception {
        final Enumeration<URL> e = getClass().getClassLoader().getResources("the.hpl");
        if(!e.hasMoreElements())    return; // nope

        final URL hpl = e.nextElement();

        recipes.add(new Runner() {
            @Override
            public void decorateHome(HudsonTestCase testCase, File home) throws Exception {
                while (e.hasMoreElements()) {
                    final URL hpl = e.nextElement();

                    // make the plugin itself available
                    Manifest m = new Manifest(hpl.openStream());
                    String shortName = m.getMainAttributes().getValue("Short-Name");
                    if(shortName==null)
                        throw new Error(hpl+" doesn't have the Short-Name attribute");
                    FileUtils.copyURLToFile(hpl,new File(home,"plugins/"+shortName+".hpl"));

                    // make dependency plugins available
                    // TODO: probably better to read POM, but where to read from?
                    // TODO: this doesn't handle transitive dependencies

                    // Tom: plugins are now searched on the classpath first. They should be available on
                    // the compile or test classpath. As a backup, we do a best-effort lookup in the Maven repository
                    // For transitive dependencies, we could evaluate Plugin-Dependencies transitively.

                    String dependencies = m.getMainAttributes().getValue("Plugin-Dependencies");
                    if(dependencies!=null) {
                        MavenEmbedder embedder = new MavenEmbedder(getClass().getClassLoader(), null);
                        for( String dep : dependencies.split(",")) {
                            String[] tokens = dep.split(":");
                            String artifactId = tokens[0];
                            String version = tokens[1];
                            File dependencyJar=null;
                            // need to search multiple group IDs
                            // TODO: extend manifest to include groupID:artifactID:version
                            Exception resolutionError=null;
                            for (String groupId : new String[]{"org.jvnet.hudson.plugins","org.jvnet.hudson.main"}) {

                                // first try to find it on the classpath.
                                // this takes advantage of Maven POM located in POM
                                URL dependencyPomResource = getClass().getResource("/META-INF/maven/"+groupId+"/"+artifactId+"/pom.xml");
                                if (dependencyPomResource != null) {
                                    // found it
                                    dependencyJar = Which.jarFile(dependencyPomResource);
                                    break;
                                } else {
                                    Artifact a;
                                    a = embedder.createArtifact(groupId, artifactId, version, "compile"/*doesn't matter*/, "hpi");
                                    try {
                                        embedder.resolve(a, Arrays.asList(embedder.createRepository("http://maven.glassfish.org/content/groups/public/","repo")),embedder.getLocalRepository());
                                        dependencyJar = a.getFile();
                                    } catch (AbstractArtifactResolutionException x) {
                                        // could be a wrong groupId
                                        resolutionError = x;
                                    }
                                }
                            }
                            if(dependencyJar==null)
                                throw new Exception("Failed to resolve plugin: "+dep,resolutionError);

                            File dst = new File(home, "plugins/" + artifactId + ".hpi");
                            if(!dst.exists() || dst.lastModified()!=dependencyJar.lastModified()) {
                                FileUtils.copyFile(dependencyJar, dst);
                            }
                        }
                    }
                }
            }
        });
    }

    public HudsonTestCase withNewHome() {
        return with(HudsonHomeLoader.NEW);
    }

    public HudsonTestCase withExistingHome(File source) throws Exception {
        return with(new CopyExisting(source));
    }

    /**
     * Declares that this test case expects to start with one of the preset data sets.
     * See https://svn.dev.java.net/svn/hudson/trunk/hudson/main/test/src/main/preset-data/
     * for available datasets and what they mean.
     */
    public HudsonTestCase withPresetData(String name) {
        name = "/" + name + ".zip";
        URL res = getClass().getResource(name);
        if(res==null)   throw new IllegalArgumentException("No such data set found: "+name);

        return with(new CopyExisting(res));
    }

    public HudsonTestCase with(HudsonHomeLoader homeLoader) {
        this.homeLoader = homeLoader;
        return this;
    }


    /**
     * Executes the given closure on the server, by the servlet request handling thread,
     * in the context of an HTTP request.
     *
     * <p>
     * In {@link HudsonTestCase}, a thread that's executing the test code is different from the thread
     * that carries out HTTP requests made through {@link WebClient}. But sometimes you want to
     * make assertions and other calls with side-effect from within the request handling thread.
     *
     * <p>
     * This method allows you to do just that. It is useful for testing some methods that
     * require {@link StaplerRequest} and {@link StaplerResponse}, or getting the credential
     * of the current user (via {@link Hudson#getAuthentication()}, and so on.
     *
     * @param c
     *      The closure to be executed on the server.
     * @return
     *      The return value from the closure.
     * @throws Exception
     *      If a closure throws any exception, that exception will be carried forward.
     */
    public <V> V executeOnServer(Callable<V> c) throws Exception {
        return createWebClient().executeOnServer(c);
    }

    /**
     * Sometimes a part of a test case may ends up creeping into the serialization tree of {@link Saveable#save()},
     * so detect that and flag that as an error. 
     */
    private Object writeReplace() {
        throw new AssertionError("HudsonTestCase "+getName()+" is not supposed to be serialized");
    }

    /**
     * This is to assist Groovy test clients who are incapable of instantiating the inner classes properly.
     */
    public WebClient createWebClient() {
        return new WebClient();
    }
    
    /**
     * Extends {@link com.gargoylesoftware.htmlunit.WebClient} and provide convenience methods
     * for accessing Hudson.
     */
    public class WebClient extends com.gargoylesoftware.htmlunit.WebClient {
        public WebClient() {
            // default is IE6, but this causes 'n.doScroll('left')' to fail in event-debug.js:1907 as HtmlUnit doesn't implement such a method,
            // so trying something else, until we discover another problem.
            super(BrowserVersion.FIREFOX_2);

//            setJavaScriptEnabled(false);
            setPageCreator(HudsonPageCreator.INSTANCE);
            clients.add(this);
            // make ajax calls run as post-action for predictable behaviors that simplify debugging
            setAjaxController(new AjaxController() {
                public boolean processSynchron(HtmlPage page, WebRequestSettings settings, boolean async) {
                    return false;
                }
            });

            setCssErrorHandler(new ErrorHandler() {
                final ErrorHandler defaultHandler = new DefaultCssErrorHandler();

                public void warning(CSSParseException exception) throws CSSException {
                    if (!ignore(exception))
                        defaultHandler.warning(exception);
                }

                public void error(CSSParseException exception) throws CSSException {
                    if (!ignore(exception))
                        defaultHandler.error(exception);
                }

                public void fatalError(CSSParseException exception) throws CSSException {
                    if (!ignore(exception))
                        defaultHandler.fatalError(exception);
                }

                private boolean ignore(CSSParseException e) {
                    return e.getURI().contains("/yui/");
                }
            });

            // if no other debugger is installed, install jsDebugger,
            // so as not to interfere with the 'Dim' class.
            getJavaScriptEngine().getContextFactory().addListener(new Listener() {
                public void contextCreated(Context cx) {
                    if (cx.getDebugger() == null)
                        cx.setDebugger(jsDebugger, null);
                }

                public void contextReleased(Context cx) {
                }
            });

            // avoid a hang by setting a time out. It should be long enough to prevent
            // false-positive timeout on slow systems
            setTimeout(60*1000);
        }

        /**
         * Logs in to Hudson.
         */
        public WebClient login(String username, String password) throws Exception {
            HtmlPage page = goTo("/login");
//            page = (HtmlPage) page.getFirstAnchorByText("Login").click();

            HtmlForm form = page.getFormByName("login");
            form.getInputByName("j_username").setValueAttribute(username);
            form.getInputByName("j_password").setValueAttribute(password);
            form.submit(null);
            return this;
        }

        /**
         * Logs in to Hudson, by using the user name as the password.
         *
         * <p>
         * See {@link HudsonTestCase#configureUserRealm()} for how the container is set up with the user names
         * and passwords. All the test accounts have the same user name and password.
         */
        public WebClient login(String username) throws Exception {
            login(username,username);
            return this;
        }

        /**
         * Executes the given closure on the server, by the servlet request handling thread,
         * in the context of an HTTP request.
         *
         * <p>
         * In {@link HudsonTestCase}, a thread that's executing the test code is different from the thread
         * that carries out HTTP requests made through {@link WebClient}. But sometimes you want to
         * make assertions and other calls with side-effect from within the request handling thread.
         *
         * <p>
         * This method allows you to do just that. It is useful for testing some methods that
         * require {@link StaplerRequest} and {@link StaplerResponse}, or getting the credential
         * of the current user (via {@link Hudson#getAuthentication()}, and so on.
         *
         * @param c
         *      The closure to be executed on the server.
         * @return
         *      The return value from the closure.
         * @throws Exception
         *      If a closure throws any exception, that exception will be carried forward.
         */
        public <V> V executeOnServer(final Callable<V> c) throws Exception {
            final Exception[] t = new Exception[1];
            final List<V> r = new ArrayList<V>(1);  // size 1 list

            ClosureExecuterAction cea = hudson.getExtensionList(RootAction.class).get(ClosureExecuterAction.class);
            UUID id = UUID.randomUUID();
            cea.add(id,new Runnable() {
                public void run() {
                    try {
                        StaplerResponse rsp = Stapler.getCurrentResponse();
                        rsp.setStatus(200);
                        rsp.setContentType("text/html");
                        r.add(c.call());
                    } catch (Exception e) {
                        t[0] = e;
                    }
                }
            });
            goTo("closures/?uuid="+id);

            if (t[0]!=null)
                throw t[0];
            return r.get(0);
        }

        public HtmlPage search(String q) throws IOException, SAXException {
            HtmlPage top = goTo("");
            HtmlForm search = top.getFormByName("search");
            search.getInputByName("q").setValueAttribute(q);
            return (HtmlPage)search.submit(null);
        }

        /**
         * Short for {@code getPage(r,"")}, to access the top page of a build.
         */
        public HtmlPage getPage(Run r) throws IOException, SAXException {
            return getPage(r,"");
        }

        /**
         * Accesses a page inside {@link Run}.
         *
         * @param relative
         *      Relative URL within the build URL, like "changes". Doesn't start with '/'. Can be empty.
         */
        public HtmlPage getPage(Run r, String relative) throws IOException, SAXException {
            return goTo(r.getUrl()+relative);
        }

        public HtmlPage getPage(Item item) throws IOException, SAXException {
            return getPage(item,"");
        }

        public HtmlPage getPage(Item item, String relative) throws IOException, SAXException {
            return goTo(item.getUrl()+relative);
        }

        public HtmlPage getPage(Node item) throws IOException, SAXException {
            return getPage(item,"");
        }

        public HtmlPage getPage(Node item, String relative) throws IOException, SAXException {
            return goTo(item.toComputer().getUrl()+relative);
        }

        public HtmlPage getPage(View view) throws IOException, SAXException {
            return goTo(view.getUrl());
        }

        public HtmlPage getPage(View view, String relative) throws IOException, SAXException {
            return goTo(view.getUrl()+relative);
        }

        /**
         * @deprecated
         *      This method expects a full URL. This method is marked as deprecated to warn you
         *      that you probably should be using {@link #goTo(String)} method, which accepts
         *      a relative path within the Hudson being tested. (IOW, if you really need to hit
         *      a website on the internet, there's nothing wrong with using this method.)
         */
        @Override
        public Page getPage(String url) throws IOException, FailingHttpStatusCodeException {
            return super.getPage(url);
        }

        /**
         * Requests a page within Hudson.
         *
         * @param relative
         *      Relative path within Hudson. Starts without '/'.
         *      For example, "job/test/" to go to a job top page.
         */
        public HtmlPage goTo(String relative) throws IOException, SAXException {
            Page p = goTo(relative, "text/html");
            if (p instanceof HtmlPage) {
                return (HtmlPage) p;
            } else {
                throw new AssertionError("Expected text/html but instead the content type was "+p.getWebResponse().getContentType());
            }
        }

        public Page goTo(String relative, String expectedContentType) throws IOException, SAXException {
            Page p = super.getPage(getContextPath() + relative);
            assertEquals(expectedContentType,p.getWebResponse().getContentType());
            return p;
        }

        /** Loads a page as XML. Useful for testing Hudson's xml api, in concert with
         * assertXPath(DomNode page, String xpath)
         * @param path   the path part of the url to visit
         * @return  the XmlPage found at that url
         * @throws IOException
         * @throws SAXException
         */
        public XmlPage goToXml(String path) throws IOException, SAXException {
            Page page = goTo(path, "application/xml");
            if (page instanceof XmlPage)
                return (XmlPage) page;
            else
                return null;
        }
        

        /**
         * Returns the URL of the webapp top page.
         * URL ends with '/'.
         */
        public String getContextPath() throws IOException {
            return getURL().toExternalForm();
        }
        
        /**
         * Adds a security crumb to the quest
         */
        public WebRequestSettings addCrumb(WebRequestSettings req) {
            NameValuePair crumb[] = { new NameValuePair() };
            
            crumb[0].setName(hudson.getCrumbIssuer().getDescriptor().getCrumbRequestField());
            crumb[0].setValue(hudson.getCrumbIssuer().getCrumb( null ));
            
            req.setRequestParameters(Arrays.asList( crumb ));
            return req;
        }
        
        /**
         * Creates a URL with crumb parameters relative to {{@link #getContextPath()}
         */
        public URL createCrumbedUrl(String relativePath) throws IOException {
            CrumbIssuer issuer = hudson.getCrumbIssuer();
            String crumbName = issuer.getDescriptor().getCrumbRequestField();
            String crumb = issuer.getCrumb(null);
            
            return new URL(getContextPath()+relativePath+"?"+crumbName+"="+crumb);
        }

        /**
         * Makes an HTTP request, process it with the given request handler, and returns the response.
         */
        public HtmlPage eval(final Runnable requestHandler) throws IOException, SAXException {
            ClosureExecuterAction cea = hudson.getExtensionList(RootAction.class).get(ClosureExecuterAction.class);
            UUID id = UUID.randomUUID();
            cea.add(id,requestHandler);
            return goTo("closures/?uuid="+id);
        }

        /**
         * Starts an interactive JavaScript debugger, and break at the next JavaScript execution.
         *
         * <p>
         * This is useful during debugging a test so that you can step execute and inspect state of JavaScript.
         * This will launch a Swing GUI, and the method returns immediately.
         *
         * <p>
         * Note that installing a debugger appears to make an execution of JavaScript substantially slower.
         *
         * <p>
         * TODO: because each script block evaluation in HtmlUnit is done in a separate Rhino context,
         * if you step over from one script block, the debugger fails to kick in on the beginning of the next script block.
         * This makes it difficult to set a break point on arbitrary script block in the HTML page. We need to fix this
         * by tweaking {@link Dim.StackFrame#onLineChange(Context, int)}.
         */
        public Dim interactiveJavaScriptDebugger() {
            Global global = new Global();
            HtmlUnitContextFactory cf = getJavaScriptEngine().getContextFactory();
            global.init(cf);

            Dim dim = org.mozilla.javascript.tools.debugger.Main.mainEmbedded(cf, global, "Rhino debugger: " + getName());

            // break on exceptions. this catch most of the errors
            dim.setBreakOnExceptions(true);

            return dim;
        }
    }

    // needs to keep reference, or it gets GC-ed.
    private static final Logger XML_HTTP_REQUEST_LOGGER = Logger.getLogger(XMLHttpRequest.class.getName());
    
    static {
        // screen scraping relies on locale being fixed.
        Locale.setDefault(Locale.ENGLISH);

        {// enable debug assistance, since tests are often run from IDE
            Dispatcher.TRACE = true;
            MetaClass.NO_CACHE=true;
            // load resources from the source dir.
            File dir = new File("src/main/resources");
            if(dir.exists() && MetaClassLoader.debugLoader==null)
                try {
                    MetaClassLoader.debugLoader = new MetaClassLoader(
                        new URLClassLoader(new URL[]{dir.toURI().toURL()}));
                } catch (MalformedURLException e) {
                    throw new AssertionError(e);
                }
        }

        // suppress INFO output from Spring, which is verbose
        Logger.getLogger("org.springframework").setLevel(Level.WARNING);

        // hudson-behavior.js relies on this to decide whether it's running unit tests.
        Main.isUnitTest = true;

        // prototype.js calls this method all the time, so ignore this warning.
        XML_HTTP_REQUEST_LOGGER.setFilter(new Filter() {
            public boolean isLoggable(LogRecord record) {
                return !record.getMessage().contains("XMLHttpRequest.getResponseHeader() was called before the response was available.");
            }
        });

        // remove the upper bound of the POST data size in Jetty.
        System.setProperty("org.mortbay.jetty.Request.maxFormContentSize","-1");
    }

    private static final Logger LOGGER = Logger.getLogger(HudsonTestCase.class.getName());

    protected static final List<ToolProperty<?>> NO_PROPERTIES = Collections.<ToolProperty<?>>emptyList();

    /**
     * Specify this to a TCP/IP port number to have slaves started with the debugger.
     */
    public static int SLAVE_DEBUG_PORT = Integer.getInteger(HudsonTestCase.class.getName()+".slaveDebugPort",-1);

    public static final MimeTypes MIME_TYPES = new MimeTypes();
    static {
        MIME_TYPES.addMimeMapping("js","application/javascript");
        Functions.DEBUG_YUI = true;

        // during the unit test, predictably releasing classloader is important to avoid
        // file descriptor leak.
        ClassicPluginStrategy.useAntClassLoader = true;

        // DNS multicast support takes up a lot of time during tests, so just disable it altogether
        // this also prevents tests from falsely advertising Hudson
        DNSMultiCast.disabled = true;
    }

    public static class TestBuildWrapper extends BuildWrapper {
        public Result buildResultInTearDown;

        @Override
        public Environment setUp(AbstractBuild build, Launcher launcher, BuildListener listener) throws IOException, InterruptedException {
            return new BuildWrapper.Environment() {
                @Override
                public boolean tearDown(AbstractBuild build, BuildListener listener) throws IOException, InterruptedException {
                    buildResultInTearDown = build.getResult();
                    return true;
                }
            };
        }

        @Extension
        public static class TestBuildWrapperDescriptor extends BuildWrapperDescriptor {
            @Override
            public boolean isApplicable(AbstractProject<?, ?> project) {
                return true;
            }

            @Override
            public BuildWrapper newInstance(StaplerRequest req, JSONObject formData) {
                throw new UnsupportedOperationException();
            }

            @Override
            public String getDisplayName() {
                return this.getClass().getName();
            }
        }
    }
}<|MERGE_RESOLUTION|>--- conflicted
+++ resolved
@@ -449,10 +449,8 @@
         context.setMimeTypes(MIME_TYPES);
 
         SocketConnector connector = new SocketConnector();
-<<<<<<< HEAD
         connector.setHeaderBufferSize(12*1024); // use a bigger buffer as Stapler traces can get pretty large on deeply nested URL
 
-=======
         server.setThreadPool(new ThreadPoolImpl(new ThreadPoolExecutor(1, 10, 10L, TimeUnit.SECONDS, new SynchronousQueue<Runnable>(),new ThreadFactory() {
             public Thread newThread(Runnable r) {
                 Thread t = new Thread(r);
@@ -460,7 +458,6 @@
                 return t;
             }
         })));
->>>>>>> ff05abe4
         server.addConnector(connector);
         server.addUserRealm(configureUserRealm());
         server.start();
