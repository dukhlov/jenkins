@use "sass:color";
@use "../base/breakpoints";

$colors: (
  "blue": oklch(55% 0.2308 256.91),
  "brown": oklch(60% 0.0941 72.67),
  "cyan": oklch(60% 0.1497 234.48),
  "green": oklch(70% 0.2155 150),
  "indigo": oklch(60% 0.191 278.34),
  "orange": oklch(70% 0.2001 50.74),
  "pink": oklch(60% 0.2601 12.28),
  "purple": oklch(60% 0.2308 314.6),
  "red": oklch(60% 0.2671 30),
  "yellow": oklch(80% 0.17 76),
  "teal": oklch(60% 0.1122 216.72),
  "white": #fff,
  "black": oklch(from var(--accent-color) 2% 0.075 h),
);

$semantics: (
  "accent": var(--blue),
  "text": var(--black),
  "error": var(--red),
  "warning": var(--orange),
  "success": var(--green),
  "destructive": var(--red),
  "build": var(--green),
  "danger": var(--red),
  "info": var(--blue),
);

:root,
.app-theme-picker__picker[data-theme="none"] {
  // Font related properties
  --font-family-sans: system-ui, "Segoe UI", roboto, "Noto Sans", oxygen,
    ubuntu, cantarell, "Fira Sans", "Droid Sans", "Helvetica Neue", arial,
    sans-serif, "Apple Color Emoji", "Segoe UI Emoji", "Segoe UI Symbol";
  --font-family-mono: ui-monospace, sfmono-regular, sf mono, jetbrainsmono,
    consolas, monospace;
  --font-size-base: 1rem; // 16px
  --font-size-sm: 0.875rem; // 14px
  --font-size-xs: 0.75rem; // 12px
  --font-size-monospace: 1em;

  // Line height
  --line-height-base: 1.5;
  --line-height-heading: 1.2;

  // Color palette
  --very-light-grey: #f8f8f8;
  --light-grey: hsl(240 20% 96.5%);
  --medium-grey: #9ba7af;
  --dark-grey: #4d545d;

  // branding
<<<<<<< HEAD
  --secondary: oklch(from var(--black) 60% c h);
=======
  --secondary: rgb(96 125 159);
>>>>>>> 8e68fdda
  --focus-input-border: var(--accent-color);
  --focus-input-glow: color-mix(in sRGB, var(--accent-color) 15%, transparent);

  // Deprecated
  --focus-btn-primary: #{color.change(#0b6aa2, $alpha: 0.5)};
  --focus-btn-secondary: #{color.change(#0b6aa2, $alpha: 0.5)};
  --focus-btn-danger: #{color.change(#cc0003, $alpha: 0.5)};

  // State colors
  --primary-hover: #0587d4;
  --primary-active: #095683;
  --danger-hover: #eb383b;
  --danger-active: #b50003;

  // Status icon colors
  --weather-icon-color: var(--accent-color);
  --unstable-build-icon-color: var(--orange);

  // Background colors
  --background: var(--white);

  // Header
  --brand-link-color: var(--secondary);
  --header-link-color: var(--white);
  --header-link-color-active: #f5f5f5;
  --header-search-border: var(--white);
  --search-input-color: var(--brand-link-color);
  --search-bg: var(--white);
  --search-box-completion-bg: var(--primary-hover);
<<<<<<< HEAD
  --search-box-shadow: 0 1px 7px 0 rgba(0, 0, 0, 0.3);
  --header-bg-classic: var(--black);
=======
  --search-box-shadow: 0 1px 7px 0 rgb(0 0 0 / 0.3);
  --header-bg-classic: #000;
>>>>>>> 8e68fdda
  --header-link-bg-classic-hover: #404040;
  --header-link-bg-classic-active: #404040;
  --header-item-border-radius: 4px;

  // Breadcrumbs bar
<<<<<<< HEAD
  --breadcrumbs-bar-background: oklch(
    from var(--text-color) 96.8% 0.005 h / 0.8
  );
=======
  --breadcrumbs-bar-background: hsl(240 20% 96.5% / 0.8);
>>>>>>> 8e68fdda

  // Alert call outs
  --alert-success-text-color: var(--success-color);
  --alert-success-bg-color: color-mix(
    in sRGB,
    var(--success-color) 10%,
    transparent
  );
  --alert-success-border-color: color-mix(
    in sRGB,
    var(--success-color) 5%,
    transparent
  );
  --alert-info-text-color: var(--blue);
  --alert-info-bg-color: color-mix(in sRGB, var(--blue) 10%, transparent);
  --alert-info-border-color: color-mix(in sRGB, var(--blue) 5%, transparent);
  --alert-warning-text-color: color-mix(
    in sRGB,
    var(--warning-color) 80%,
    var(--text-color)
  );
  --alert-warning-bg-color: color-mix(
    in sRGB,
    var(--warning-color) 10%,
    transparent
  );
  --alert-warning-border-color: color-mix(
    in sRGB,
    var(--warning-color) 5%,
    transparent
  );
  --alert-danger-text-color: var(--error-color);
  --alert-danger-bg-color: color-mix(
    in sRGB,
    var(--error-color) 10%,
    transparent
  );
  --alert-danger-border-color: color-mix(
    in sRGB,
    var(--error-color) 5%,
    transparent
  );

  // Typography
  --text-color-secondary: var(--secondary);

  // Deprecated - Button generic
  --btn-font-weight: bold;
  --btn-text-color: var(--white);
  --btn-font-size: var(--font-size-xs);
  --btn-line-height: 1rem;
  --btn-large-font-size: var(--font-size-sm);
  --btn-large-line-height: 1.25rem;
  // Deprecated - Button primary
  --button-color--primary: var(--background);
  --btn-primary-bg: #063f61;
  --btn-primary-bg-hover: #{lighten(#063f61, 7.5%)};
  --btn-primary-bg-active: #{lighten(#063f61, 12%)};
  // Deprecated - Button primary
  --btn-secondary-color: var(--secondary);
  --btn-secondary-bg: var(--btn-text-color);
  --btn-secondary-border: var(--medium-grey);
  --btn-secondary-color--hover: var(--accent-color);
  --btn-secondary-bg--hover: var(--btn-secondary-bg);
  --btn-secondary-border--hover: var(--accent-color);
  --btn-secondary-color--focus: var(--accent-color);
  --btn-secondary-bg--focus: var(--btn-secondary-bg);
  --btn-secondary-border--focus: var(--accent-color);
  --btn-secondary-color--active: var(--primary-active);
  --btn-secondary-bg--active: var(--btn-secondary-bg);
  --btn-secondary-border--active: var(--primary-active);
  // Deprecated - Button link
  --btn-link-color: var(--accent-color);
  --btn-link-font-weight: var(--link-font-weight);
  --btn-link-color--hover: var(--primary-hover);
  --btn-link-bg--hover: var(--very-light-grey);
  --btn-link-color--active: var(--primary-active);
  --btn-link-bg--active: var(--light-grey);

  // Table
  --table-background: oklch(from var(--text-color-secondary) l c h / 0.1);
  --table-header-foreground: var(--text-color);
  --table-body-background: var(--background);
  --table-body-foreground: var(--text-color);
  --table-border-radius: 0.75rem;
  --table-row-border-radius: 0.3125rem;

  // Deprecated
  --even-row-color: var(--very-light-grey);
  --bigtable-border-width: var(--pane-border-width);
  --bigtable-header-bg: var(--dark-grey);
  --bigtable-header-font-weight: bold; // Does specifying this make sense
  --bigtable-header-text-color: var(--white);
  --bigtable-row-border-color: var(--medium-grey);
  --bigtable-cell-padding-x: 0.75rem;
  --bigtable-cell-padding-y: 0.5rem;
  --table-parameters-bg--hover: var(--light-grey);
  --table-striped-bg--hover: var(--light-grey);

  // Link
  --link-color: var(--accent-color);
  --link-visited-color: var(--link-color);
  --link-color--hover: var(--link-color);
  --link-color--active: var(--link-color);
  --link-text-decoration: none;
  --link-text-decoration--hover: underline;
  --link-text-decoration--active: underline;
  --link-font-weight: 450;

  // Command Palette
  --command-palette-results-backdrop-filter: contrast(0.7) brightness(1.5)
    saturate(1.4) blur(20px);
  --command-palette-inset-shadow: inset 0 0 2px 2px rgb(255 255 255 / 0.1);

  ::backdrop {
    --command-palette-backdrop-background: radial-gradient(
      farthest-corner at 50% 30vh,
      rgb(0 0 0 / 0.3),
      rgb(0 0 0 / 0.1)
    );
  }

  // Tooltips
  --tooltip-backdrop-filter: saturate(2) blur(20px);
  --tooltip-color: var(--text-color);
  --tooltip-box-shadow: 0 0 8px 2px rgb(0 0 30 / 0.05),
    0 0 1px 1px rgb(0 0 20 / 0.025), 0 10px 20px rgb(0 0 20 / 0.15);

  // Dropdowns
  --dropdown-backdrop-filter: saturate(1.5) blur(20px);
  --dropdown-box-shadow: 0 10px 30px rgb(0 0 20 / 0.2),
    0 2px 10px rgb(0 0 20 / 0.05), inset 0 -1px 2px rgb(255 255 255 / 0.025);

  // Dialogs
  ::backdrop {
    --dialog-backdrop-background: hsl(240 10% 20% / 0.8);
  }

  --dialog-box-shadow: 0 10px 40px rgb(0 0 20 / 0.15),
    0 2px 15px rgb(0 0 20 / 0.05), inset 0 0 2px 2px rgb(255 255 255 / 0.025);

  // Dark link
  --link-dark-color: var(--text-color);
  --link-dark-visited-color: var(--link-dark-color);
  --link-dark-color--hover: var(--primary-hover);
  --link-dark-color--active: var(--primary-active);
  --link-dark-text-decoration: none;
  --link-dark-text-decoration--hover: underline;
  --link-dark-text-decoration--active: underline;
  --link-dark-font-weight: 500;

  // Pane
  --pane-border-width: 1px;
  --pane-header-text-color: var(--text-color);
  --pane-header-bg: var(--light-grey);
  --pane-header-border-color: var(--light-grey);
  --pane-header-font-weight: bold;
  --pane-border-color: var(--light-grey);
  --pane-text-color: var(--text-color);
  --pane-link-color: black;
  --pane-link-color--visited: black;

  // Cards
  --card-background: var(--background);
  --card-background--hover: transparent;
  --card-background--active: transparent;
<<<<<<< HEAD
  --card-border-color: oklch(from var(--text-color-secondary) l c h / 0.15);
  --card-border-color--hover: oklch(
    from var(--text-color-secondary) l c h / 0.3
  );
  --card-border-color--active: oklch(
    from var(--text-color-secondary) l c h / 0.5
  );
=======
  --card-border-color: hsl(240 25% 75% / 0.25);
  --card-border-color--hover: hsl(240 25% 75% / 0.5);
  --card-border-color--active: hsl(240 25% 75% / 0.75);
>>>>>>> 8e68fdda
  --card-border-width: 2px;

  // Tab bar
  --tabs-background: oklch(from var(--text-color-secondary) l c h / 0.1);
  --tabs-item-background: transparent;
  --tabs-item-foreground: var(--text-color);
  --tabs-item-background--hover: rgb(0 0 0 / 0.05);
  --tabs-item-foreground--hover: var(--text-color);
  --tabs-item-background--active: rgb(0 0 0 / 0.1);
  --tabs-item-foreground--active: var(--text-color);
  --tabs-item-background--selected: white;
  --tabs-item-foreground--selected: var(--link-color);
  --tabs-border-radius: calc((10px + 34px) / 2);

  // Deprecated - Tabbar baseline
  --tab-baseline-width: 2px;
  --tab-baseline-color: var(--light-grey);
  --tab-baseline-default-display: none;

  // Side panel
  --side-panel-width: 340px;
  --panel-header-bg-color: var(--light-grey);
  --panel-border-color: var(--light-grey);
  --side-panel-hover-color: var(--panel-border-color);
  --task-link-bg-color--active: var(--panel-border-color);
  --task-link-bg-color--hover: var(--very-light-grey);

  // Form
  --section-padding: 1.625rem;
  --input-color: color-mix(
    in sRGB,
    var(--text-color-secondary) 1.5%,
    var(--background)
  );
  --input-border: color-mix(
    in sRGB,
    var(--text-color-secondary) 25%,
    transparent
  );
  --input-border-hover: color-mix(
    in sRGB,
    var(--text-color-secondary) 50%,
    transparent
  );
  --input-hidden-password-bg-color: #f9f9f9;
  --form-item-max-width: min(65vw, 1600px);
  --form-item-max-width--medium: min(50vw, 1400px);
  --form-item-max-width--small: min(35vw, 1200px);

  /* stylelint-disable-next-line media-query-no-invalid */
  @media screen and (max-width: breakpoints.$tablet-breakpoint) {
    --section-padding: 1.25rem;
    --form-item-max-width: 100%;
    --form-item-max-width--medium: 100%;
    --form-item-max-width--small: 100%;
  }

  --form-label-font-weight: 450;
  --form-input-padding: 0.625rem;
  --form-input-border-radius: 0.625rem;
  --form-input-glow: 0 0 0 10px transparent;
  --form-input-glow--focus: 0 0 0 5px var(--focus-input-glow);
  --pre-background: rgb(0 0 0 / 0.05);
  --pre-color: var(--text-color);
<<<<<<< HEAD
  --selection-color: oklch(from var(--accent-color) l c h / 0.2);
=======
  --selection-color: rgb(2 76 182 / 0.3);
>>>>>>> 8e68fdda

  // Animations
  --standard-transition: 0.3s ease;
  --elastic-transition: 0.3s cubic-bezier(0, 0.68, 0.5, 1.5);

  // Deprecated - Pop out menus
  --menu-text-color: black;
  --menu-bg-color: var(--white);
  --menu-selected-color: #b3d4ff;
  --menu-box-shadow: 0 3px 10px rgb(0 0 0 / 0.3);

  // Deprecated - Add form widget / configure job
  --light-bg-color: #eee;
  --light-bg-color--hover: rgb(255 255 255 / 0.65);
  --add-item-btn-decorator-border-color: #acb;
  --add-item-btn-decorator-bg-color: rgb(245 249 239 / 0.75);

  // Plugin manager
  --plugin-manager-bg-color-already-upgraded: var(--light-grey);

  // Auto complete
  --auto-complete-bg-color--prehighlight: #b3d4ff;

  // Default button
<<<<<<< HEAD
  --button-background: oklch(from var(--text-color-secondary) l c h / 0.075);
  --button-background--hover: oklch(
    from var(--text-color-secondary) l c h / 0.125
  );
  --button-background--active: oklch(
    from var(--text-color-secondary) l c h / 0.175
  );
  --button-box-shadow--focus: oklch(
    from var(--text-color-secondary) l c h / 0.1
  );

  // Variables for sidebar items, card items
  --item-background--hover: oklch(from var(--text-color-secondary) l c h / 0.1);
  --item-background--active: oklch(
    from var(--text-color-secondary) l c h / 0.15
  );
  --item-box-shadow--focus: oklch(from var(--text-color-secondary) l c h / 0.1);
=======
  --button-background: hsl(240 25% 75% / 0.1);
  --button-background--hover: hsl(240 25% 75% / 0.175);
  --button-background--active: hsl(240 25% 75% / 0.25);
  --button-box-shadow--focus: hsl(240 25% 75% / 0.1);

  // Variables for sidebar items, card items
  --item-background--hover: hsl(240 25% 75% / 0.15);
  --item-background--active: hsl(240 25% 75% / 0.225);
  --item-box-shadow--focus: hsl(240 25% 75% / 0.105);
>>>>>>> 8e68fdda

  // Deprecated
  --primary: var(--accent-color); // Use var(--accent-color) instead
  --success: var(--green); // Use var(--success-color) instead
  --danger: var(--red); // Use var(--destructive-color) instead
  --warning: var(--orange); // Use var(--warning-color) instead

  // Colors
  @each $key, $value in $colors {
    --#{$key}: #{$value};

    @if $key != "black" and $key != "white" {
      --light-#{$key}: #{color.adjust($value, $lightness: 20%)};
      --dark-#{$key}: #{color.adjust($value, $lightness: -20%)};
    }
  }

  @each $key, $value in $semantics {
    --#{$key}-color: #{$value};
  }
}<|MERGE_RESOLUTION|>--- conflicted
+++ resolved
@@ -53,11 +53,7 @@
   --dark-grey: #4d545d;
 
   // branding
-<<<<<<< HEAD
   --secondary: oklch(from var(--black) 60% c h);
-=======
-  --secondary: rgb(96 125 159);
->>>>>>> 8e68fdda
   --focus-input-border: var(--accent-color);
   --focus-input-glow: color-mix(in sRGB, var(--accent-color) 15%, transparent);
 
@@ -87,25 +83,16 @@
   --search-input-color: var(--brand-link-color);
   --search-bg: var(--white);
   --search-box-completion-bg: var(--primary-hover);
-<<<<<<< HEAD
   --search-box-shadow: 0 1px 7px 0 rgba(0, 0, 0, 0.3);
   --header-bg-classic: var(--black);
-=======
-  --search-box-shadow: 0 1px 7px 0 rgb(0 0 0 / 0.3);
-  --header-bg-classic: #000;
->>>>>>> 8e68fdda
   --header-link-bg-classic-hover: #404040;
   --header-link-bg-classic-active: #404040;
   --header-item-border-radius: 4px;
 
   // Breadcrumbs bar
-<<<<<<< HEAD
   --breadcrumbs-bar-background: oklch(
     from var(--text-color) 96.8% 0.005 h / 0.8
   );
-=======
-  --breadcrumbs-bar-background: hsl(240 20% 96.5% / 0.8);
->>>>>>> 8e68fdda
 
   // Alert call outs
   --alert-success-text-color: var(--success-color);
@@ -272,7 +259,6 @@
   --card-background: var(--background);
   --card-background--hover: transparent;
   --card-background--active: transparent;
-<<<<<<< HEAD
   --card-border-color: oklch(from var(--text-color-secondary) l c h / 0.15);
   --card-border-color--hover: oklch(
     from var(--text-color-secondary) l c h / 0.3
@@ -280,11 +266,6 @@
   --card-border-color--active: oklch(
     from var(--text-color-secondary) l c h / 0.5
   );
-=======
-  --card-border-color: hsl(240 25% 75% / 0.25);
-  --card-border-color--hover: hsl(240 25% 75% / 0.5);
-  --card-border-color--active: hsl(240 25% 75% / 0.75);
->>>>>>> 8e68fdda
   --card-border-width: 2px;
 
   // Tab bar
@@ -349,11 +330,7 @@
   --form-input-glow--focus: 0 0 0 5px var(--focus-input-glow);
   --pre-background: rgb(0 0 0 / 0.05);
   --pre-color: var(--text-color);
-<<<<<<< HEAD
   --selection-color: oklch(from var(--accent-color) l c h / 0.2);
-=======
-  --selection-color: rgb(2 76 182 / 0.3);
->>>>>>> 8e68fdda
 
   // Animations
   --standard-transition: 0.3s ease;
@@ -378,7 +355,6 @@
   --auto-complete-bg-color--prehighlight: #b3d4ff;
 
   // Default button
-<<<<<<< HEAD
   --button-background: oklch(from var(--text-color-secondary) l c h / 0.075);
   --button-background--hover: oklch(
     from var(--text-color-secondary) l c h / 0.125
@@ -396,17 +372,6 @@
     from var(--text-color-secondary) l c h / 0.15
   );
   --item-box-shadow--focus: oklch(from var(--text-color-secondary) l c h / 0.1);
-=======
-  --button-background: hsl(240 25% 75% / 0.1);
-  --button-background--hover: hsl(240 25% 75% / 0.175);
-  --button-background--active: hsl(240 25% 75% / 0.25);
-  --button-box-shadow--focus: hsl(240 25% 75% / 0.1);
-
-  // Variables for sidebar items, card items
-  --item-background--hover: hsl(240 25% 75% / 0.15);
-  --item-background--active: hsl(240 25% 75% / 0.225);
-  --item-box-shadow--focus: hsl(240 25% 75% / 0.105);
->>>>>>> 8e68fdda
 
   // Deprecated
   --primary: var(--accent-color); // Use var(--accent-color) instead
