@use "../abstracts/mixins";
@use "../base/breakpoints";

.jenkins-command-palette__dialog {
  background: none;
  border: none;
  height: 100dvh !important;
  max-height: 100dvh !important;
  width: 100vw !important;
  max-width: 100vw !important;
  margin: 0 !important;
  padding: 0 !important;
  user-select: none;

  &::backdrop {
    background: var(--command-palette-backdrop-background);
    backdrop-filter: contrast(0.7) brightness(0.9) saturate(1.25) blur(3px);
    animation: jenkins-dialog-backdrop-animate-in 0.1s linear;
  }

  &[open] {
    animation: command-palette-animate-in 0.1s cubic-bezier(0, 0.68, 0.5, 1.5);
  }

  &[closing] {
    animation: command-palette-animate-out 0.1s linear;

    &::backdrop {
      animation: jenkins-dialog-backdrop-animate-out 0.1s linear;
    }
  }
}

@keyframes command-palette-animate-in {
  from {
    translate: 0 4px;
    scale: 98.5%;
    opacity: 0;
    transform: rotateX(30deg);
  }
}

@keyframes command-palette-animate-out {
  to {
    scale: 98.5%;
    opacity: 0;
  }
}

.jenkins-command-palette__wrapper {
  --inset: 15vh;

  width: 100%;
  height: 100%;
  max-height: 100dvh;
  overflow: scroll;
  padding-top: var(--inset);

  @media (max-width: breakpoints.$tablet-breakpoint) {
    --inset: 10vh;
  }
}

.jenkins-command-palette {
  position: relative;
  width: 50vw;
  max-width: 650px;
  color: var(--text-color);
  pointer-events: auto;
  margin: 0 auto var(--inset);

  @media (max-width: breakpoints.$tablet-breakpoint) {
    width: calc(100% - (var(--section-padding) * 2));
  }

  &__search {
    --search-bar-height: 3rem !important;

    background: transparent;
    box-shadow: var(--command-palette-inset-shadow);
    margin-bottom: var(--section-padding);
    border-radius: 1rem;
    transition: var(--standard-transition);
    z-index: 10;
    backdrop-filter: var(--command-palette-results-backdrop-filter);
    max-width: unset;

    input {
      padding: 0 0.5rem 0 45px;
      background: transparent !important;

      --input-border: transparent;
      --input-border-hover: transparent;

      border-radius: inherit;

      &::before,
      &::after {
        border-radius: inherit;
      }
    }

    &::before {
      content: unset;
    }
  }

  &__results-container {
    display: flex;
    flex-direction: column;
    border-radius: 1rem;
    backdrop-filter: var(--command-palette-results-backdrop-filter);
    box-shadow: var(--command-palette-inset-shadow);

    // If set to 0, Safari won't always show the backdrop-filter
    height: 1px;
    transition: height var(--standard-transition);
    overflow: hidden;
    will-change: height;
  }

  &__results {
    display: flex;
    flex-direction: column;
    padding: 0.5rem;

    &__heading {
<<<<<<< HEAD
      font-weight: 450;
      font-size: 0.875rem;
=======
      font-weight: var(--font-bold-weight);
      font-size: var(--font-size-sm);
>>>>>>> d03a2e11
      margin: 0;
      padding: 0.5rem 0.625rem;
      color: var(--text-color-secondary);

      &:not(:first-of-type) {
        padding-top: 1.5rem;
      }
    }

    &__item {
      @include mixins.item($border: false);

      --item-background--hover: color-mix(
        in sRGB,
        var(--text-color-secondary) 15%,
        transparent
      );
      --item-background--active: color-mix(
        in sRGB,
        var(--text-color-secondary) 20%,
        transparent
      );

      display: flex;
      align-items: center;
      justify-content: flex-start;
<<<<<<< HEAD
      background: transparent;
      padding: 0.625rem;
=======
      padding: 0.75rem;
>>>>>>> d03a2e11
      border-radius: 0.5rem;
      color: var(--text-color) !important;
      transition: var(--standard-transition);

      &--hover {
        &::before {
          background-color: var(--item-background--hover);
          border: var(--jenkins-border--subtle) !important;
        }
      }

      &__icon {
        display: flex;
        align-items: center;
        justify-content: center;
        width: 1.375rem;
        height: 1.375rem;
        margin-right: 0.75rem;
        overflow: hidden;
        pointer-events: none;
        color: var(--text-color);

        svg,
        img {
          width: 1.25rem;
          height: 1.25rem;
        }

        &[src] {
          border-radius: 100px;
          outline: 1px solid
            color-mix(in sRGB, var(--text-color) 10%, transparent);
          background: color-mix(in sRGB, var(--text-color) 5%, transparent);
          outline-offset: -1px;
        }
      }

      &__description {
        opacity: 0.5;
        margin-left: 1ch;
      }

      &__chevron {
        position: absolute;
        top: calc(50% - 8px);
        right: 12.5px;
        width: 16px;
        height: 16px;
        opacity: 0.5;
      }
    }
  }

  &__info {
    font-size: var(--font-size-sm);
    margin: 0;
    padding: 0 0.625rem;
    line-height: 42px;
    color: var(--text-color);

    span {
      color: var(--text-color-secondary);
    }
  }
}<|MERGE_RESOLUTION|>--- conflicted
+++ resolved
@@ -125,13 +125,8 @@
     padding: 0.5rem;
 
     &__heading {
-<<<<<<< HEAD
-      font-weight: 450;
-      font-size: 0.875rem;
-=======
       font-weight: var(--font-bold-weight);
       font-size: var(--font-size-sm);
->>>>>>> d03a2e11
       margin: 0;
       padding: 0.5rem 0.625rem;
       color: var(--text-color-secondary);
@@ -158,12 +153,7 @@
       display: flex;
       align-items: center;
       justify-content: flex-start;
-<<<<<<< HEAD
-      background: transparent;
-      padding: 0.625rem;
-=======
       padding: 0.75rem;
->>>>>>> d03a2e11
       border-radius: 0.5rem;
       color: var(--text-color) !important;
       transition: var(--standard-transition);
