--- conflicted
+++ resolved
@@ -569,21 +569,12 @@
     </dependency>
 
     <dependency>
-<<<<<<< HEAD
-=======
       <groupId>commons-fileupload</groupId>
       <artifactId>commons-fileupload</artifactId>
       <version>1.3.1-jenkins-1</version>
     </dependency>
 
     <dependency>
-      <groupId>org.kohsuke</groupId>
-      <artifactId>owasp-html-sanitizer</artifactId>
-      <version>r88</version>
-    </dependency>
-
-    <dependency>
->>>>>>> be195b0e
         <groupId>org.mindrot</groupId>
         <artifactId>jbcrypt</artifactId>
         <version>0.3m</version>
