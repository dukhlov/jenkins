<?xml version="1.0" encoding="UTF-8"?>
<!--
The MIT License

Copyright (c) 2004-2010, Sun Microsystems, Inc., Kohsuke Kawaguchi,
Daniel Dyer, Erik Ramfelt, Stephen Connolly, Tom Huybrechts, Alan Harder

Permission is hereby granted, free of charge, to any person obtaining a copy
of this software and associated documentation files (the "Software"), to deal
in the Software without restriction, including without limitation the rights
to use, copy, modify, merge, publish, distribute, sublicense, and/or sell
copies of the Software, and to permit persons to whom the Software is
furnished to do so, subject to the following conditions:

The above copyright notice and this permission notice shall be included in
all copies or substantial portions of the Software.

THE SOFTWARE IS PROVIDED "AS IS", WITHOUT WARRANTY OF ANY KIND, EXPRESS OR
IMPLIED, INCLUDING BUT NOT LIMITED TO THE WARRANTIES OF MERCHANTABILITY,
FITNESS FOR A PARTICULAR PURPOSE AND NONINFRINGEMENT. IN NO EVENT SHALL THE
AUTHORS OR COPYRIGHT HOLDERS BE LIABLE FOR ANY CLAIM, DAMAGES OR OTHER
LIABILITY, WHETHER IN AN ACTION OF CONTRACT, TORT OR OTHERWISE, ARISING FROM,
OUT OF OR IN CONNECTION WITH THE SOFTWARE OR THE USE OR OTHER DEALINGS IN
THE SOFTWARE.
-->
<project xmlns="http://maven.apache.org/POM/4.0.0" xmlns:xsi="http://www.w3.org/2001/XMLSchema-instance" xsi:schemaLocation="http://maven.apache.org/POM/4.0.0 http://maven.apache.org/maven-v4_0_0.xsd">
  <modelVersion>4.0.0</modelVersion>

  <parent>
    <groupId>org.jenkins-ci.main</groupId>
    <artifactId>pom</artifactId>
    <version>2.89.5-SNAPSHOT</version>
  </parent>

  <artifactId>jenkins-core</artifactId>

  <name>Jenkins core</name>
  <description>Jenkins core code and view files to render HTML.</description>

  <properties>
    <staplerFork>true</staplerFork>
<<<<<<< HEAD
    <stapler.version>1.254</stapler.version>
=======
    <stapler.version>1.250.1</stapler.version>
>>>>>>> 8697bdff
    <spring.version>2.5.6.SEC03</spring.version>
    <groovy.version>2.4.11</groovy.version>
    <!-- TODO: Actually many issues are being filtered by src/findbugs/findbugs-excludes.xml -->
    <findbugs.failOnError>true</findbugs.failOnError>
  </properties>

  <dependencies>
    <dependency>
      <groupId>org.jenkins-ci.plugins.icon-shim</groupId>
      <artifactId>icon-set</artifactId>
      <version>1.0.5</version>
    </dependency>
    <dependency>
      <groupId>${project.groupId}</groupId>
      <artifactId>remoting</artifactId>
      <!-- specified in the parent -->
    </dependency>
    <dependency>
      <groupId>${project.groupId}</groupId>
      <artifactId>cli</artifactId>
      <version>${project.version}</version>
    </dependency>
    <dependency>
      <groupId>org.jenkins-ci</groupId>
      <artifactId>version-number</artifactId>
      <version>1.4</version>
    </dependency>
    <dependency>
      <groupId>org.jenkins-ci</groupId>
      <artifactId>crypto-util</artifactId>
      <version>1.1</version>
    </dependency>
    <dependency>
      <groupId>org.jvnet.hudson</groupId>
      <artifactId>jtidy</artifactId>
      <version>4aug2000r7-dev-hudson-1</version>
      <exclusions>
        <exclusion>
          <groupId>jdom</groupId>
          <artifactId>jdom</artifactId>
        </exclusion>
      </exclusions>
    </dependency>

    <dependency><!-- working around MCOMPILER-97 -->
      <groupId>org.jenkins-ci</groupId>
      <artifactId>core-annotation-processors</artifactId>
      <version>1.0</version>
      <scope>provided</scope>
      <optional>true</optional>
    </dependency>

    <dependency>
      <groupId>com.google.inject</groupId>
      <artifactId>guice</artifactId>
      <exclusions>
        <exclusion> <!-- TODO it seems to want Guava 16; apparently it manages to run against 11 -->
          <groupId>com.google.guava</groupId>
          <artifactId>guava</artifactId>
        </exclusion>
      </exclusions>
    </dependency>

    <dependency> <!-- for compatibility only; all new code should use JNR -->
      <groupId>org.jruby.ext.posix</groupId>
      <artifactId>jna-posix</artifactId>
      <version>1.0.3-jenkins-1</version>
    </dependency>
    <dependency>
      <groupId>com.github.jnr</groupId>
      <artifactId>jnr-posix</artifactId>
      <version>3.0.41</version>
    </dependency>
    <dependency>
      <groupId>org.kohsuke</groupId>
      <artifactId>trilead-putty-extension</artifactId>
      <version>1.2</version>
    </dependency>
    <dependency>
      <groupId>org.jenkins-ci</groupId>
      <artifactId>trilead-ssh2</artifactId>
      <version>build-217-jenkins-11</version>
    </dependency>
    <dependency>
      <groupId>org.kohsuke.stapler</groupId>
      <artifactId>stapler-groovy</artifactId>
      <version>${stapler.version}</version>
      <exclusions>
        <exclusion>
          <groupId>commons-jelly</groupId>
          <artifactId>commons-jelly</artifactId>
        </exclusion>
        <exclusion>
          <groupId>commons-jexl</groupId>
          <artifactId>commons-jexl</artifactId>
        </exclusion>
        <exclusion>
          <groupId>org.jvnet.hudson</groupId>
          <artifactId>commons-jexl</artifactId>
        </exclusion>
        <exclusion>
          <!-- we bundle groovy-all -->
          <groupId>org.codehaus.groovy</groupId>
          <artifactId>groovy</artifactId>
        </exclusion>
      </exclusions>
    </dependency>
    <dependency>
      <groupId>org.kohsuke.stapler</groupId>
      <artifactId>stapler-jrebel</artifactId>
      <version>${stapler.version}</version>
    </dependency>
    <dependency>
      <groupId>org.kohsuke</groupId>
      <artifactId>windows-package-checker</artifactId>
      <version>1.2</version>
    </dependency>
    <dependency>
      <groupId>org.kohsuke.stapler</groupId>
      <artifactId>stapler-adjunct-zeroclipboard</artifactId>
      <version>1.3.5-1</version>
    </dependency>
    <dependency>
      <groupId>org.kohsuke.stapler</groupId>
      <artifactId>stapler-adjunct-timeline</artifactId>
      <version>1.5</version>
    </dependency>
    <dependency>
      <groupId>org.kohsuke.stapler</groupId>
      <artifactId>stapler-adjunct-codemirror</artifactId>
      <version>1.3</version>
    </dependency>
    <dependency><!-- this helps us see the source code of the control while we edit Jenkins. -->
      <groupId>org.kohsuke.stapler</groupId>
      <artifactId>stapler-adjunct-timeline</artifactId>
      <version>1.4</version>
      <classifier>tests</classifier>
      <scope>test</scope>
    </dependency>

    <dependency>
      <groupId>com.infradna.tool</groupId>
      <artifactId>bridge-method-annotation</artifactId>
      <version>1.13</version>
    </dependency>

    <dependency><!-- until we get this version through Stapler -->
      <groupId>org.kohsuke.stapler</groupId>
      <artifactId>json-lib</artifactId>
      <version>2.4-jenkins-2</version>
    </dependency>
    <dependency>
      <groupId>commons-httpclient</groupId>
      <artifactId>commons-httpclient</artifactId>
    </dependency>
    <dependency><!-- JENKINS-21160: remoting also depends on args4j, please update accordingly -->
      <groupId>args4j</groupId>
      <artifactId>args4j</artifactId>
      <version>2.0.31</version>
    </dependency>
    <dependency>
      <groupId>org.jenkins-ci</groupId>
      <artifactId>annotation-indexer</artifactId>
      <version>1.12</version>
    </dependency>
    <dependency>
      <groupId>org.jenkins-ci</groupId>
      <artifactId>bytecode-compatibility-transformer</artifactId>
      <version>1.8</version>
    </dependency>
    <dependency>
      <groupId>org.jenkins-ci</groupId>
      <artifactId>task-reactor</artifactId>
      <version>1.4</version>
    </dependency>
    <dependency>
      <groupId>org.jvnet.localizer</groupId>
      <artifactId>localizer</artifactId>
      <version>1.24</version>
    </dependency>
    <dependency>
      <groupId>antlr</groupId>
      <artifactId>antlr</artifactId>
      <version>2.7.6</version>
    </dependency>
    <dependency>
      <groupId>org.jvnet.hudson</groupId>
      <artifactId>xstream</artifactId>
      <version>1.4.7-jenkins-1</version>
      <exclusions>
        <exclusion>
          <groupId>xmlpull</groupId>
          <artifactId>xmlpull</artifactId>
        </exclusion>
        <exclusion>
          <groupId>xpp3</groupId>
          <artifactId>xpp3_min</artifactId>
        </exclusion>
      </exclusions>
    </dependency>
    <dependency>
      <groupId>jfree</groupId>
      <artifactId>jfreechart</artifactId>
      <version>1.0.9</version>
    </dependency>
    <dependency>
      <groupId>org.apache.ant</groupId>
      <artifactId>ant</artifactId>
    </dependency>
    <dependency>
      <groupId>javax.servlet</groupId>
      <artifactId>javax.servlet-api</artifactId>
      <version>3.1.0</version>
      <scope>provided</scope>
    </dependency>
    <dependency>
      <groupId>commons-io</groupId>
      <artifactId>commons-io</artifactId>
    </dependency>
    <dependency><!-- hudson doesn't use this directly, but some plugins wanted to use the latest -->
      <groupId>commons-lang</groupId>
      <artifactId>commons-lang</artifactId>
      <version>2.6</version>
    </dependency>
    <dependency>
      <groupId>commons-digester</groupId>
      <artifactId>commons-digester</artifactId>
      <version>2.1</version>
      <exclusions>
        <exclusion>
          <groupId>xml-apis</groupId>
          <artifactId>xml-apis</artifactId>
        </exclusion>
      </exclusions>
    </dependency>
    <dependency>
      <!--
        The version included in the transitive dependency doesn't have the source zip,
        so explicitly using the newer version.
      -->
      <groupId>commons-beanutils</groupId>
      <artifactId>commons-beanutils</artifactId>
      <version>1.8.3</version>
    </dependency>
    <dependency>
        <groupId>org.apache.commons</groupId>
        <artifactId>commons-compress</artifactId>
        <version>1.10</version>
    </dependency>
    <dependency>
      <groupId>javax.mail</groupId>
      <artifactId>mail</artifactId>
      <version>1.4.4</version>
      <exclusions>
        <exclusion><!-- using a patched version -->
          <groupId>javax.activation</groupId>
          <artifactId>activation</artifactId>
        </exclusion>
      </exclusions>
    </dependency>
    <dependency>
      <groupId>org.jvnet.hudson</groupId>
      <artifactId>activation</artifactId>
      <version>1.1.1-hudson-1</version>
    </dependency>
    <dependency>
      <groupId>jaxen</groupId>
      <artifactId>jaxen</artifactId>
      <version>1.1-beta-11</version>
      <exclusions>
        <exclusion>
          <groupId>dom4j</groupId>
          <artifactId>dom4j</artifactId>
        </exclusion>
        <exclusion>
          <groupId>xom</groupId>
          <artifactId>xom</artifactId>
        </exclusion>
        <exclusion>
          <groupId>xml-apis</groupId>
          <artifactId>xml-apis</artifactId>
        </exclusion>
        <exclusion>
          <groupId>xerces</groupId>
          <artifactId>xercesImpl</artifactId>
        </exclusion>
        <exclusion>
          <groupId>jdom</groupId>
          <artifactId>jdom</artifactId>
        </exclusion>
      </exclusions>
    </dependency>
    <dependency>
      <groupId>commons-jelly</groupId>
      <artifactId>commons-jelly-tags-fmt</artifactId>
      <version>1.0</version>
    </dependency>
    <dependency>
      <groupId>commons-jelly</groupId>
      <artifactId>commons-jelly-tags-xml</artifactId>
      <version>1.1</version>
      <exclusions>
        <exclusion>
          <groupId>commons-jelly</groupId>
          <artifactId>commons-jelly</artifactId>
        </exclusion>
        <exclusion>
          <groupId>commons-jexl</groupId>
          <artifactId>commons-jexl</artifactId>
        </exclusion>
        <exclusion>
          <groupId>commons-jelly</groupId>
          <artifactId>commons-jelly-tags-junit</artifactId>
        </exclusion>
        <exclusion>
          <groupId>xml-apis</groupId>
          <artifactId>xml-apis</artifactId>
        </exclusion>
        <exclusion>
          <groupId>xalan</groupId>
          <artifactId>xalan</artifactId>
        </exclusion>
        <exclusion>
          <groupId>xerces</groupId>
          <artifactId>xercesImpl</artifactId>
        </exclusion>
        <exclusion>
          <groupId>dom4j</groupId>
          <artifactId>dom4j</artifactId>
        </exclusion>
      </exclusions>
    </dependency>
    <dependency>
      <groupId>org.jvnet.hudson</groupId>
      <artifactId>commons-jelly-tags-define</artifactId>
      <version>1.0.1-hudson-20071021</version>
      <exclusions>
        <exclusion>
          <groupId>dom4j</groupId>
          <artifactId>dom4j</artifactId>
        </exclusion>
        <exclusion>
          <groupId>commons-cli</groupId>
          <artifactId>commons-cli</artifactId>
        </exclusion>
        <exclusion>
          <groupId>org.jvnet.hudson</groupId>
          <artifactId>commons-jelly</artifactId>
        </exclusion>
      </exclusions>
    </dependency>
    <dependency>
      <groupId>org.jenkins-ci</groupId>
      <artifactId>commons-jexl</artifactId>
      <version>1.1-jenkins-20111212</version>
    </dependency>
    <dependency>
      <groupId>org.acegisecurity</groupId>
      <artifactId>acegi-security</artifactId>
      <version>1.0.7</version>
      <exclusions>
        <exclusion>
          <groupId>org.springframework</groupId>
          <artifactId>spring-remoting</artifactId>
        </exclusion>
        <exclusion>
          <groupId>org.springframework</groupId>
          <artifactId>spring-support</artifactId>
        </exclusion>
      </exclusions>
    </dependency>
    <dependency>
      <groupId>org.codehaus.groovy</groupId>
      <artifactId>groovy-all</artifactId>
      <version>${groovy.version}</version>
    </dependency>
    <dependency><!-- groovy shell uses this but uses an optional dependency -->
      <groupId>jline</groupId>
      <artifactId>jline</artifactId>
      <version>2.12</version>
      <scope>compile</scope>
    </dependency>
    <dependency><!-- groovy shell uses this but it doesn't declare this dependency -->
      <groupId>org.fusesource.jansi</groupId>
      <artifactId>jansi</artifactId>
      <version>1.11</version>
    </dependency>
    <dependency>
      <!--
        for Grails spring bean builder.
        Ideally we should be able to modify BeanBuilder so as not to depend on this.
      -->
      <groupId>org.springframework</groupId>
      <artifactId>spring-webmvc</artifactId>
      <version>${spring.version}</version>
    </dependency>
    <dependency>
      <groupId>org.springframework</groupId>
      <artifactId>spring-core</artifactId>
      <version>${spring.version}</version>
    </dependency>
    <dependency><!-- Jenkins core doesn't use it but HUDSON-3811 requires us to put it. -->
      <groupId>org.springframework</groupId>
      <artifactId>spring-aop</artifactId>
      <version>${spring.version}</version>
    </dependency>
    <dependency>
      <groupId>xpp3</groupId>
      <artifactId>xpp3</artifactId>
      <version>1.1.4c</version>
    </dependency>
    <dependency>
      <groupId>junit</groupId>
      <artifactId>junit</artifactId>
      <scope>test</scope>
    </dependency>
    <dependency>
      <groupId>org.mockito</groupId>
      <artifactId>mockito-core</artifactId>
      <scope>test</scope>
    </dependency>
    <dependency>
      <groupId>org.powermock</groupId>
      <artifactId>powermock-module-junit4</artifactId>
      <scope>test</scope>
    </dependency>
    <dependency>
      <groupId>org.powermock</groupId>
      <artifactId>powermock-api-mockito</artifactId>
      <scope>test</scope>
    </dependency>
    <dependency><!-- needed by Jelly -->
      <groupId>javax.servlet.jsp.jstl</groupId>
      <artifactId>javax.servlet.jsp.jstl-api</artifactId>
      <version>1.2.1</version>
    </dependency>
    <dependency>
      <groupId>org.slf4j</groupId>
      <artifactId>jcl-over-slf4j</artifactId>
    </dependency>
    <dependency>
      <groupId>org.slf4j</groupId>
      <artifactId>log4j-over-slf4j</artifactId>
    </dependency>
    <dependency>
      <groupId>org.slf4j</groupId>
      <artifactId>slf4j-jdk14</artifactId>
      <scope>test</scope>
    </dependency>
    <dependency>
      <groupId>com.sun.xml.txw2</groupId>
      <artifactId>txw2</artifactId>
      <version>20110809</version>
    </dependency>
    <dependency>
      <groupId>commons-collections</groupId>
      <artifactId>commons-collections</artifactId>
      <version>3.2.2</version>
    </dependency>
    <dependency>
      <groupId>org.jvnet.winp</groupId>
      <artifactId>winp</artifactId>
      <version>1.25</version>
    </dependency>
    <dependency>
      <groupId>org.jenkins-ci</groupId>
      <artifactId>memory-monitor</artifactId>
      <version>1.9</version>
    </dependency>
    <dependency><!-- StAX implementation. See HUDSON-2547. -->
      <groupId>org.codehaus.woodstox</groupId>
      <artifactId>wstx-asl</artifactId>
      <version>3.2.9</version>
    </dependency>
    <dependency>
      <groupId>org.jenkins-ci</groupId>
      <artifactId>jmdns</artifactId>
      <version>3.4.0-jenkins-3</version>
    </dependency>
    <dependency>
      <groupId>net.java.dev.jna</groupId>
      <artifactId>jna</artifactId>
      <version>4.2.1</version>
    </dependency>
    <dependency>
      <groupId>org.kohsuke</groupId>
      <artifactId>akuma</artifactId>
      <version>1.10</version>
    </dependency>
    <dependency>
      <groupId>org.kohsuke</groupId>
      <artifactId>libpam4j</artifactId>
      <version>1.8</version>
    </dependency>
    <dependency>
      <groupId>org.kohsuke</groupId>
      <artifactId>libzfs</artifactId>
      <version>0.8</version>
    </dependency>
    <dependency>
      <groupId>com.sun.solaris</groupId>
      <artifactId>embedded_su4j</artifactId>
      <version>1.1</version>
    </dependency>
    <dependency>
      <groupId>net.java.sezpoz</groupId>
      <artifactId>sezpoz</artifactId>
      <version>1.12</version>
    </dependency>
    <dependency>
      <groupId>org.kohsuke.jinterop</groupId>
      <artifactId>j-interop</artifactId>
      <version>2.0.6-kohsuke-1</version>
    </dependency>
    <dependency>
      <groupId>org.kohsuke.metainf-services</groupId>
      <artifactId>metainf-services</artifactId>
      <version>1.4</version>
      <scope>provided</scope>
      <optional>true</optional>
    </dependency>
    <dependency>
      <groupId>org.jvnet.robust-http-client</groupId>
      <artifactId>robust-http-client</artifactId>
      <version>1.2</version>
    </dependency>
    <dependency>
      <groupId>org.jenkins-ci</groupId>
      <artifactId>symbol-annotation</artifactId>
      <version>1.1</version>
    </dependency>

    <dependency>
      <groupId>commons-codec</groupId>
      <artifactId>commons-codec</artifactId>
    </dependency>

    <dependency>
      <groupId>org.kohsuke</groupId>
      <artifactId>access-modifier-annotation</artifactId>
    </dependency>

    <dependency>
      <groupId>com.google.code.findbugs</groupId>
      <artifactId>annotations</artifactId>
      <version>3.0.0</version>
      <scope>provided</scope>
    </dependency>

    <dependency>
      <groupId>commons-fileupload</groupId>
      <artifactId>commons-fileupload</artifactId>
      <version>1.3.1-jenkins-2</version> 
    </dependency>

    <!-- offline profiler API to put in the classpath if we need it -->
    <!--dependency>
      <groupId>com.yourkit.api</groupId>
      <artifactId>yjp</artifactId>
      <version>dontcare</version>
      <scope>system</scope>
      <systemPath>/usr/local/yjp/lib/yjp.jar</systemPath>
    </dependency-->

    <dependency>
      <groupId>com.google.guava</groupId>
      <artifactId>guava</artifactId>
      <exclusions>
        <exclusion> <!-- pick up from Stapler -->
          <groupId>com.google.code.findbugs</groupId>
          <artifactId>jsr305</artifactId>
        </exclusion>
      </exclusions>
    </dependency>
    <dependency>
      <groupId>com.google.guava</groupId>
      <artifactId>guava-testlib</artifactId>
      <scope>test</scope>
    </dependency>
    <!-- Overriding Stapler’s 1.1.3 version to diagnose JENKINS-20618: -->
    <dependency>
      <groupId>com.jcraft</groupId>
      <artifactId>jzlib</artifactId>
      <version>1.1.3-kohsuke-1</version>
    </dependency>
  </dependencies>

  <build>
    <plugins>
        <plugin>
         <groupId>org.codehaus.mojo</groupId>
         <artifactId>build-helper-maven-plugin</artifactId>
         <executions>
             <execution>
                 <id>add-source</id>
                 <phase>generate-sources</phase>
                 <goals>
                     <goal>add-source</goal>
                 </goals>
                 <configuration>
                     <sources>
                         <source>${project.build.directory}/generated-sources/antlr</source>
                         <source>${project.build.directory}/generated-sources/localizer</source>
                         <source>${project.build.directory}/generated-sources/taglib-interface</source>
                     </sources>
                 </configuration>
             </execution>
         </executions>
      </plugin>
      <plugin>
        <groupId>org.jenkins-ci.tools</groupId>
        <artifactId>maven-hpi-plugin</artifactId>
        <executions>
          <execution>
            <goals>
              <goal>generate-taglib-interface</goal>
              <goal>record-core-location</goal>
            </goals>
          </execution>
        </executions>
      </plugin>
      <plugin>
        <groupId>org.jvnet.hudson.tools</groupId>
        <artifactId>maven-encoding-plugin</artifactId>
        <!-- version specified in grandparent pom -->
        <executions>
          <execution>
            <goals>
              <goal>check-encoding</goal>
            </goals>
            <phase>compile</phase>
          </execution>
        </executions>
      </plugin>
      <plugin>
        <groupId>com.infradna.tool</groupId>
        <artifactId>bridge-method-injector</artifactId>
        <executions>
          <execution>
            <goals>
              <goal>process</goal>
            </goals>
          </execution>
        </executions>
      </plugin>
      <plugin>
        <groupId>org.kohsuke.stapler</groupId>
        <artifactId>maven-stapler-plugin</artifactId>
        <!-- version specified in grandparent pom -->
        <configuration>
          <fork>${staplerFork}</fork><!-- the source code is big enough now that otherwise it fails with OutOfMemoryError -->
          <maxmem>128m</maxmem>
        </configuration>
      </plugin>
      <plugin>
        <groupId>org.jvnet.localizer</groupId>
        <artifactId>maven-localizer-plugin</artifactId>
        <!-- version specified in grandparent pom -->
        <executions>
          <execution>
            <goals>
              <goal>generate</goal>
            </goals>
            <configuration>
              <fileMask>Messages.properties</fileMask>
              <outputDirectory>target/generated-sources/localizer</outputDirectory>
              <accessModifierAnnotations>true</accessModifierAnnotations>
            </configuration>
          </execution>
        </executions>
      </plugin>
      <plugin>
        <groupId>org.kohsuke</groupId>
        <artifactId>access-modifier-checker</artifactId>
        <executions>
          <execution>
            <goals>
              <goal>enforce</goal>
            </goals>
          </execution>
        </executions>
      </plugin>
      <plugin>
        <groupId>org.codehaus.mojo</groupId>
        <artifactId>antlr-maven-plugin</artifactId>
        <!-- version specified in grandparent pom -->
        <executions>
          <execution>
            <id>cron</id>
            <goals>
              <goal>generate</goal>
            </goals>
            <configuration>
              <sourceDirectory>${basedir}/src/main/grammar</sourceDirectory>
              <grammars>crontab.g</grammars>
            </configuration>
          </execution>
          <execution>
            <id>labelExpr</id>
            <goals>
              <goal>generate</goal>
            </goals>
            <configuration>
              <sourceDirectory>${basedir}/src/main/grammar</sourceDirectory>
              <grammars>labelExpr.g</grammars>
            </configuration>
          </execution>
        </executions>
      </plugin>
      <plugin>
        <artifactId>maven-dependency-plugin</artifactId>
        <executions>
          <execution>
            <id>winsw</id>
            <phase>generate-resources</phase>
            <goals>
              <!-- we use copy as this is a dependency from outside the reactor -->
              <goal>copy</goal>
            </goals>
            <configuration>
              <artifactItems>
                <artifactItem>
                  <groupId>com.sun.winsw</groupId>
                  <artifactId>winsw</artifactId>
                  <version>2.1.2</version>
                  <classifier>bin</classifier>
                  <type>exe</type>
                  <outputDirectory>${project.build.outputDirectory}/windows-service</outputDirectory>
                  <destFileName>jenkins.exe</destFileName>
                </artifactItem>
              </artifactItems>
            </configuration>
          </execution>
        </executions>
      </plugin>
      <plugin>
        <artifactId>maven-surefire-plugin</artifactId>
        <configuration>
          <forkCount>0.5C</forkCount>
          <reuseForks>true</reuseForks>
          <argLine>-noverify</argLine> <!-- some versions of JDK7/8 causes VerifyError during mock tests: http://code.google.com/p/powermock/issues/detail?id=504 -->
        </configuration>
      </plugin>
      <plugin><!-- set main class -->
        <artifactId>maven-jar-plugin</artifactId>
        <!-- version specified in grandparent pom -->
        <configuration>
          <archive>
            <manifest>
              <mainClass>hudson.Main</mainClass>
              <addClasspath>true</addClasspath>
              <classpathPrefix />
            </manifest>
          </archive>
        </configuration>
      </plugin>
      <plugin><!-- run unit test in src/test/java -->
        <groupId>org.codehaus.gmaven</groupId>
        <artifactId>gmaven-plugin</artifactId>
        <!-- version specified in grandparent pom -->
        <executions>
          <execution>
            <goals>
              <goal>testCompile</goal>
            </goals>
          </execution>
        </executions>
        <dependencies>
          <dependency>
            <groupId>org.codehaus.groovy</groupId>
            <artifactId>groovy-all</artifactId>
            <version>${groovy.version}</version>
          </dependency>
        </dependencies>
      </plugin>
      <plugin>
        <groupId>org.codehaus.mojo</groupId>
        <artifactId>findbugs-maven-plugin</artifactId>
      </plugin>
    </plugins>
  </build>

  <reporting>
    <plugins>
      <plugin><!-- generate Jelly tag lib documentation -->
        <groupId>org.kohsuke.stapler</groupId>
        <artifactId>maven-stapler-plugin</artifactId>
        <version>${maven-stapler-plugin.version}</version>
        <configuration>
          <patterns>
            <pattern>/lib/.*</pattern>
          </patterns>
        </configuration>
      </plugin>
      <plugin><!-- skip slow dependency analysis -->
        <artifactId>maven-project-info-reports-plugin</artifactId>
        <version>2.6</version>
        <configuration>
          <dependencyLocationsEnabled>false</dependencyLocationsEnabled>
        </configuration>
      </plugin>
    </plugins>
  </reporting>

  <profiles>
    <profile>
      <id>debug</id>
      <activation>
        <activeByDefault>true</activeByDefault>
      </activation>
    </profile>
    <profile>
      <id>release</id>
      <build>
        <plugins>
          <plugin>
            <!--
              generate jelly taglib docs from src/main/resources.
              this is necessary in addition to the <reporting> configuration
              to get the results deployed.
            -->
            <groupId>org.kohsuke.stapler</groupId>
            <artifactId>maven-stapler-plugin</artifactId>
            <!-- version specified in grandparent pom -->
            <executions>
              <execution>
                <goals>
                  <goal>jelly-taglibdoc</goal>
                </goals>
                <configuration>
                  <patterns>
                    <pattern>/lib/.*</pattern>
                  </patterns>
                </configuration>
              </execution>
            </executions>
          </plugin>
        </plugins>
      </build>
    </profile>
    <profile>
      <!-- Run FindBugs for better error detection. Run as "mvn -Pfindbugs install site". -->
      <!-- FindBugs has been moved to the default build flow, but here we fail the build on errors-->
      <id>findbugs</id>
      <properties>
        <!-- In the default profile we always fail the build if there FindBugs errors -->
        <findbugs.failOnError>true</findbugs.failOnError>
      </properties>
    </profile>
    <profile>
      <!-- Obtain code coverage report. This is done by running Unit tests on our own and suppressing surefire. -->
      <id>cobertura</id>
      <build>
        <plugins>
          <plugin>
            <groupId>org.codehaus.gmaven</groupId>
            <artifactId>gmaven-plugin</artifactId>
            <!-- version specified in grandparent pom -->
            <executions>
              <!-- run unit test -->
              <execution>
                <phase>test</phase>
                <goals>
                  <goal>execute</goal>
                </goals>
                <configuration>
                  <scriptpath>
                    <element>${project.basedir}/src/build-script</element>
                  </scriptpath>
                  <source>${project.basedir}/src/build-script/unitTest.groovy</source>
                </configuration>
              </execution>
            </executions>
          </plugin>
          <plugin>
            <!-- unit tests are run by GMaven through Ant. -->
            <artifactId>maven-surefire-plugin</artifactId>
            <!-- version specified in grandparent pom -->
            <configuration>
              <skipTests>true</skipTests>
            </configuration>
          </plugin>
        </plugins>
      </build>
    </profile>
  </profiles>
</project><|MERGE_RESOLUTION|>--- conflicted
+++ resolved
@@ -39,11 +39,7 @@
 
   <properties>
     <staplerFork>true</staplerFork>
-<<<<<<< HEAD
-    <stapler.version>1.254</stapler.version>
-=======
-    <stapler.version>1.250.1</stapler.version>
->>>>>>> 8697bdff
+    <stapler.version>1.254.1</stapler.version>
     <spring.version>2.5.6.SEC03</spring.version>
     <groovy.version>2.4.11</groovy.version>
     <!-- TODO: Actually many issues are being filtered by src/findbugs/findbugs-excludes.xml -->
