--- conflicted
+++ resolved
@@ -277,33 +277,19 @@
 
         private final String type;
 
-<<<<<<< HEAD
-        private final String iconXml;
-=======
         private final String icon;
->>>>>>> 674d5085
 
         private final String group;
 
-<<<<<<< HEAD
         public Item(String name) {
             this(name, null, null, null, null);
         }
 
-        public Item(String name, String url, String iconXml, String type, String group) {
-=======
-        public Item(String name, String url, String icon) {
+        public Item(String name, String url, String icon, String type, String group) {
             this.name = name;
             this.url = url;
             this.icon = icon;
-            this.type = "symbol";
-        }
-
-        public Item(String name, String url, String icon, String type) {
->>>>>>> 674d5085
             this.name = name;
-            this.url = url;
-            this.icon = icon;
             this.type = type;
             this.group = group;
         }
