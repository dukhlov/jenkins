/*
 * The MIT License
 * 
 * Copyright (c) 2004-2009, Sun Microsystems, Inc., Kohsuke Kawaguchi, CloudBees, Inc.
 * 
 * Permission is hereby granted, free of charge, to any person obtaining a copy
 * of this software and associated documentation files (the "Software"), to deal
 * in the Software without restriction, including without limitation the rights
 * to use, copy, modify, merge, publish, distribute, sublicense, and/or sell
 * copies of the Software, and to permit persons to whom the Software is
 * furnished to do so, subject to the following conditions:
 * 
 * The above copyright notice and this permission notice shall be included in
 * all copies or substantial portions of the Software.
 * 
 * THE SOFTWARE IS PROVIDED "AS IS", WITHOUT WARRANTY OF ANY KIND, EXPRESS OR
 * IMPLIED, INCLUDING BUT NOT LIMITED TO THE WARRANTIES OF MERCHANTABILITY,
 * FITNESS FOR A PARTICULAR PURPOSE AND NONINFRINGEMENT. IN NO EVENT SHALL THE
 * AUTHORS OR COPYRIGHT HOLDERS BE LIABLE FOR ANY CLAIM, DAMAGES OR OTHER
 * LIABILITY, WHETHER IN AN ACTION OF CONTRACT, TORT OR OTHERWISE, ARISING FROM,
 * OUT OF OR IN CONNECTION WITH THE SOFTWARE OR THE USE OR OTHER DEALINGS IN
 * THE SOFTWARE.
 */
package hudson.model;

import hudson.Util;
import hudson.XmlFile;
import hudson.model.listeners.ItemListener;
import hudson.security.AccessControlled;
import hudson.util.AtomicFileWriter;
import hudson.util.CopyOnWriteMap;
import hudson.util.Function1;
import jenkins.model.Jenkins;
<<<<<<< HEAD
import org.acegisecurity.AccessDeniedException;
=======
import jenkins.util.xml.XMLUtils;
>>>>>>> ecf3b2d7
import org.kohsuke.stapler.StaplerRequest;
import org.kohsuke.stapler.StaplerResponse;

import javax.servlet.ServletException;
import javax.servlet.http.HttpServletResponse;
import javax.xml.transform.Source;
import javax.xml.transform.TransformerException;
import javax.xml.transform.stream.StreamResult;
import javax.xml.transform.stream.StreamSource;
import java.io.File;
import java.io.FileFilter;
import java.io.IOException;
import java.io.InputStream;
import java.util.Map;
import java.util.logging.Level;
import java.util.logging.Logger;
import jenkins.security.NotReallyRoleSensitiveCallable;
import org.xml.sax.SAXException;

/**
 * Defines a bunch of static methods to be used as a "mix-in" for {@link ItemGroup}
 * implementations. Not meant for a consumption from outside {@link ItemGroup}s.
 *
 * @author Kohsuke Kawaguchi
 * @see ViewGroupMixIn
 */
public abstract class ItemGroupMixIn {
    /**
     * {@link ItemGroup} for which we are working.
     */
    private final ItemGroup parent;
    private final AccessControlled acl;

    protected ItemGroupMixIn(ItemGroup parent, AccessControlled acl) {
        this.parent = parent;
        this.acl = acl;
    }

    /*
    * Callback methods to be implemented by the ItemGroup implementation.
    */

    /**
     * Adds a newly created item to the parent.
     */
    protected abstract void add(TopLevelItem item);

    /**
     * Assigns the root directory for a prospective item.
     */
    protected abstract File getRootDirFor(String name);


/*
 * The rest is the methods that provide meat.
 */

    /**
     * Loads all the child {@link Item}s.
     *
     * @param modulesDir
     *      Directory that contains sub-directories for each child item.
     */
    public static <K,V extends Item> Map<K,V> loadChildren(ItemGroup parent, File modulesDir, Function1<? extends K,? super V> key) {
        modulesDir.mkdirs(); // make sure it exists

        File[] subdirs = modulesDir.listFiles(new FileFilter() {
            public boolean accept(File child) {
                return child.isDirectory();
            }
        });
        CopyOnWriteMap.Tree<K,V> configurations = new CopyOnWriteMap.Tree<K,V>();
        for (File subdir : subdirs) {
            try {
                // Try to retain the identity of an existing child object if we can.
                V item = (V) parent.getItem(subdir.getName());
                if (item == null) {
                    XmlFile xmlFile = Items.getConfigFile( subdir );
                    if (xmlFile.exists()) {
                        item = (V) Items.load( parent, subdir );
                    }else{
                        Logger.getLogger( ItemGroupMixIn.class.getName() ).log( Level.WARNING, "could not find file " + xmlFile.getFile());
                        continue;
                    }
                } else {
                    item.onLoad(parent, subdir.getName());
                }
                configurations.put(key.call(item), item);
            } catch (Exception e) {
                Logger.getLogger(ItemGroupMixIn.class.getName()).log(Level.WARNING, "could not load " + subdir, e);
            }
        }

        return configurations;
    }

    /**
     * {@link Item} -> name function.
     */
    public static final Function1<String,Item> KEYED_BY_NAME = new Function1<String, Item>() {
        public String call(Item item) {
            return item.getName();
        }
    };

    /**
     * Creates a {@link TopLevelItem} from the submission of the '/lib/hudson/newFromList/formList'
     * or throws an exception if it fails.
     */
    public synchronized TopLevelItem createTopLevelItem( StaplerRequest req, StaplerResponse rsp ) throws IOException, ServletException {
        acl.checkPermission(Item.CREATE);

        TopLevelItem result;

        String requestContentType = req.getContentType();
        if(requestContentType==null)
            throw new Failure("No Content-Type header set");

        boolean isXmlSubmission = requestContentType.startsWith("application/xml") || requestContentType.startsWith("text/xml");

        String name = req.getParameter("name");
        if(name==null)
            throw new Failure("Query parameter 'name' is required");

        {// check if the name looks good
            Jenkins.checkGoodName(name);
            name = name.trim();
            if(parent.getItem(name)!=null)
                throw new Failure(Messages.Hudson_JobAlreadyExists(name));
        }

        String mode = req.getParameter("mode");
        if(mode!=null && mode.equals("copy")) {
            String from = req.getParameter("from");

            // resolve a name to Item
            Item src = null;
            if (!from.startsWith("/"))
                src = parent.getItem(from);
            if (src==null)
                src = Jenkins.getInstance().getItemByFullName(from);

            if(src==null) {
                if(Util.fixEmpty(from)==null)
                    throw new Failure("Specify which job to copy");
                else
                    throw new Failure("No such job: "+from);
            }
            if (!(src instanceof TopLevelItem))
                throw new Failure(from+" cannot be copied");

            result = copy((TopLevelItem) src,name);
        } else {
            if(isXmlSubmission) {
                result = createProjectFromXML(name, req.getInputStream());
                rsp.setStatus(HttpServletResponse.SC_OK);
                return result;
            } else {
                if(mode==null)
                    throw new Failure("No mode given");
                TopLevelItemDescriptor descriptor = Items.all().findByName(mode);
                if (descriptor == null) {
                    throw new Failure("No item type ‘" + mode + "’ is known");
                }
                descriptor.checkApplicableIn(parent);
                acl.getACL().checkCreatePermission(parent, descriptor);

                // create empty job and redirect to the project config screen
                result = createProject(descriptor, name, true);
            }
        }

        rsp.sendRedirect2(redirectAfterCreateItem(req, result));
        return result;
    }

    /**
     * Computes the redirection target URL for the newly created {@link TopLevelItem}.
     */
    protected String redirectAfterCreateItem(StaplerRequest req, TopLevelItem result) throws IOException {
        return req.getContextPath()+'/'+result.getUrl()+"configure";
    }

    /**
     * Copies an existing {@link TopLevelItem} to a new name.
     */
    @SuppressWarnings({"unchecked"})
    public synchronized <T extends TopLevelItem> T copy(T src, String name) throws IOException {
        acl.checkPermission(Item.CREATE);
        src.checkPermission(Item.EXTENDED_READ);
        src.getDescriptor().checkApplicableIn(parent);
        acl.getACL().checkCreatePermission(parent, src.getDescriptor());

        T result = (T)createProject(src.getDescriptor(),name,false);

        // copy config
        Util.copyFile(Items.getConfigFile(src).getFile(),Items.getConfigFile(result).getFile());

        // reload from the new config
        final File rootDir = result.getRootDir();
        result = Items.whileUpdatingByXml(new NotReallyRoleSensitiveCallable<T,IOException>() {
            @Override public T call() throws IOException {
                return (T) Items.load(parent, rootDir);
            }
        });
        result.onCopiedFrom(src);

        add(result);
        ItemListener.fireOnCopied(src,result);
        Jenkins.getInstance().rebuildDependencyGraphAsync();

        return result;
    }

    public synchronized TopLevelItem createProjectFromXML(String name, InputStream xml) throws IOException {
        acl.checkPermission(Item.CREATE);

        Jenkins.getInstance().getProjectNamingStrategy().checkName(name);
        if (parent.getItem(name) != null) {
            throw new IllegalArgumentException(parent.getDisplayName() + " already contains an item '" + name + "'");
        }
        // TODO what if we have no DISCOVER permission on the existing job?

        // place it as config.xml
        File configXml = Items.getConfigFile(getRootDirFor(name)).getFile();
        final File dir = configXml.getParentFile();
        dir.mkdirs();
<<<<<<< HEAD
        boolean success = false;
=======
        final AtomicFileWriter out = new AtomicFileWriter(configXml);

>>>>>>> ecf3b2d7
        try {
            XMLUtils.safeTransform((Source)new StreamSource(xml), new StreamResult(out));
            out.close();
            out.commit();

            // load it
            TopLevelItem result = Items.whileUpdatingByXml(new NotReallyRoleSensitiveCallable<TopLevelItem,IOException>() {
                @Override public TopLevelItem call() throws IOException {
                    return (TopLevelItem) Items.load(parent, dir);
                }
            });

            success = acl.getACL().hasCreatePermission(Jenkins.getAuthentication(), parent, result.getDescriptor())
                && result.getDescriptor().isApplicableIn(parent);

            add(result);

            ItemListener.fireOnCreated(result);
            Jenkins.getInstance().rebuildDependencyGraphAsync();

            return result;
        } catch (TransformerException e) {
            // if anything fails, delete the config file to avoid further confusion
            Util.deleteRecursive(dir);
            throw new IOException("Failed to persist config.xml", e);
        } catch (SAXException e) {
            // if anything fails, delete the config file to avoid further confusion
            Util.deleteRecursive(dir);
            throw new IOException("Failed to persist config.xml", e);
        } catch (IOException e) {
            success = false;
            throw e;
<<<<<<< HEAD
        } catch (RuntimeException e) {
            success = false;
            throw e;
        } finally {
            if (!success) {
                // if anything fails, delete the config file to avoid further confusion
                Util.deleteRecursive(dir);
            }
=======
        } finally {
            // don't leave anything behind
            out.abort();
>>>>>>> ecf3b2d7
        }
    }

    public synchronized TopLevelItem createProject( TopLevelItemDescriptor type, String name, boolean notify )
            throws IOException {
        acl.checkPermission(Item.CREATE);
        type.checkApplicableIn(parent);
        acl.getACL().checkCreatePermission(parent, type);

        Jenkins.getInstance().getProjectNamingStrategy().checkName(name);
        if(parent.getItem(name)!=null)
            throw new IllegalArgumentException("Project of the name "+name+" already exists");
        // TODO problem with DISCOVER as noted above

        TopLevelItem item = type.newInstance(parent, name);
        try {
            callOnCreatedFromScratch(item);
        } catch (AbstractMethodError e) {
            // ignore this error. Must be older plugin that doesn't have this method
        }
        item.save();
        add(item);
        Jenkins.getInstance().rebuildDependencyGraphAsync();

        if (notify)
            ItemListener.fireOnCreated(item);

        return item;
    }

    /**
     * Pointless wrapper to avoid HotSpot problem. See JENKINS-5756
     */
    private void callOnCreatedFromScratch(TopLevelItem item) {
        item.onCreatedFromScratch();
    }
}<|MERGE_RESOLUTION|>--- conflicted
+++ resolved
@@ -27,15 +27,10 @@
 import hudson.XmlFile;
 import hudson.model.listeners.ItemListener;
 import hudson.security.AccessControlled;
-import hudson.util.AtomicFileWriter;
 import hudson.util.CopyOnWriteMap;
 import hudson.util.Function1;
 import jenkins.model.Jenkins;
-<<<<<<< HEAD
-import org.acegisecurity.AccessDeniedException;
-=======
 import jenkins.util.xml.XMLUtils;
->>>>>>> ecf3b2d7
 import org.kohsuke.stapler.StaplerRequest;
 import org.kohsuke.stapler.StaplerResponse;
 
@@ -263,16 +258,9 @@
         File configXml = Items.getConfigFile(getRootDirFor(name)).getFile();
         final File dir = configXml.getParentFile();
         dir.mkdirs();
-<<<<<<< HEAD
         boolean success = false;
-=======
-        final AtomicFileWriter out = new AtomicFileWriter(configXml);
-
->>>>>>> ecf3b2d7
         try {
-            XMLUtils.safeTransform((Source)new StreamSource(xml), new StreamResult(out));
-            out.close();
-            out.commit();
+            XMLUtils.safeTransform((Source)new StreamSource(xml), new StreamResult(configXml));
 
             // load it
             TopLevelItem result = Items.whileUpdatingByXml(new NotReallyRoleSensitiveCallable<TopLevelItem,IOException>() {
@@ -291,17 +279,14 @@
 
             return result;
         } catch (TransformerException e) {
-            // if anything fails, delete the config file to avoid further confusion
-            Util.deleteRecursive(dir);
+            success = false;
             throw new IOException("Failed to persist config.xml", e);
         } catch (SAXException e) {
-            // if anything fails, delete the config file to avoid further confusion
-            Util.deleteRecursive(dir);
+            success = false;
             throw new IOException("Failed to persist config.xml", e);
         } catch (IOException e) {
             success = false;
             throw e;
-<<<<<<< HEAD
         } catch (RuntimeException e) {
             success = false;
             throw e;
@@ -310,11 +295,6 @@
                 // if anything fails, delete the config file to avoid further confusion
                 Util.deleteRecursive(dir);
             }
-=======
-        } finally {
-            // don't leave anything behind
-            out.abort();
->>>>>>> ecf3b2d7
         }
     }
 
