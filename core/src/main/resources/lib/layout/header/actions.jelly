--- conflicted
+++ resolved
@@ -47,7 +47,6 @@
       </j:forEach>
     </j:set>
     <j:if test="${hamburgerEntries.length() gt 0}">
-<<<<<<< HEAD
       <j:set var="hamburgerBadge">
         <j:choose>
           <j:when test="${hamburgerHasBadgeWithSeverityError}">
@@ -61,10 +60,7 @@
           </j:when>
         </j:choose>
       </j:set>
-      <l:overflowButton icon="symbol-menu-hamburger" id="header-more-actions" html="${hamburgerBadge}">
-=======
-      <l:overflowButton icon="symbol-menu-hamburger" id="header-more-actions" clazz="jenkins-button--tertiary">
->>>>>>> be395d49
+      <l:overflowButton icon="symbol-menu-hamburger" id="header-more-actions" html="${hamburgerBadge}" clazz="jenkins-button--tertiary">
         <j:out value="${hamburgerEntries}" />
       </l:overflowButton>
     </j:if>
