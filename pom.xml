<?xml version="1.0" encoding="UTF-8"?>
<!--
The MIT License

Copyright (c) 2004-2011, Sun Microsystems, Inc., Kohsuke Kawaguchi, id:sorokh

Permission is hereby granted, free of charge, to any person obtaining a copy
of this software and associated documentation files (the "Software"), to deal
in the Software without restriction, including without limitation the rights
to use, copy, modify, merge, publish, distribute, sublicense, and/or sell
copies of the Software, and to permit persons to whom the Software is
furnished to do so, subject to the following conditions:

The above copyright notice and this permission notice shall be included in
all copies or substantial portions of the Software.

THE SOFTWARE IS PROVIDED "AS IS", WITHOUT WARRANTY OF ANY KIND, EXPRESS OR
IMPLIED, INCLUDING BUT NOT LIMITED TO THE WARRANTIES OF MERCHANTABILITY,
FITNESS FOR A PARTICULAR PURPOSE AND NONINFRINGEMENT. IN NO EVENT SHALL THE
AUTHORS OR COPYRIGHT HOLDERS BE LIABLE FOR ANY CLAIM, DAMAGES OR OTHER
LIABILITY, WHETHER IN AN ACTION OF CONTRACT, TORT OR OTHERWISE, ARISING FROM,
OUT OF OR IN CONNECTION WITH THE SOFTWARE OR THE USE OR OTHER DEALINGS IN
THE SOFTWARE.
-->
<project xmlns="http://maven.apache.org/POM/4.0.0" xmlns:xsi="http://www.w3.org/2001/XMLSchema-instance" xsi:schemaLocation="http://maven.apache.org/POM/4.0.0 http://maven.apache.org/maven-v4_0_0.xsd">
  <modelVersion>4.0.0</modelVersion>

  <parent>
    <groupId>org.jenkins-ci</groupId>
    <artifactId>jenkins</artifactId>
    <version>1.52</version>
    <relativePath />
  </parent>

  <groupId>org.jenkins-ci.main</groupId>
  <artifactId>jenkins-parent</artifactId>
  <version>${revision}${changelist}</version>
  <packaging>pom</packaging>

  <name>Jenkins main module</name>
  <description>The module that constitutes the main jenkins.war</description>

  <licenses>
    <license>
      <name>The MIT license</name>
      <url>https://www.opensource.org/licenses/mit</url>
      <distribution>repo</distribution>
    </license>
  </licenses>

  <modules>
    <module>core</module>
    <module>war</module>
    <module>test-pom</module>
    <module>test</module>
    <module>cli</module>
  </modules>

  <scm>
    <connection>scm:git:git://github.com/jenkinsci/jenkins.git</connection>
    <developerConnection>scm:git:ssh://git@github.com/jenkinsci/jenkins.git</developerConnection>
    <url>https://github.com/jenkinsci/jenkins</url>
    <tag>${scmTag}</tag>
  </scm>

  <distributionManagement>
    <site>
      <id>github-pages</id>
      <url>gitsite:git@github.com/jenkinsci/maven-site.git:core</url>
    </site>
  </distributionManagement>

  <issueManagement>
    <system>jira</system>
    <url>https://issues.jenkins-ci.org/browse/JENKINS/component/15593</url>
  </issueManagement>

  <properties>
<<<<<<< HEAD
    <revision>2.186</revision>
=======
    <revision>2.176.3</revision>
>>>>>>> 704d0cb2
    <changelist>-SNAPSHOT</changelist>

    <!-- *.html files are in UTF-8, and *.properties are in iso-8859-1, so this configuration is actually incorrect,
    but this suppresses a warning from Maven, and as long as we don't do filtering we should be OK. -->
    <project.build.sourceEncoding>UTF-8</project.build.sourceEncoding>

    <!-- configuration for patch tracker plugin  -->
    <project.patchManagement.system>github</project.patchManagement.system>
    <patch.request.organisation>jenkinsci</patch.request.organisation>
    <patch.request.repository>jenkins</patch.request.repository>
    <project.patchManagement.url>https://api.github.com</project.patchManagement.url>
    <patch.tracker.serverId>jenkins-jira</patch.tracker.serverId>

    <guavaVersion>11.0.1</guavaVersion>
    <slf4jVersion>1.7.25</slf4jVersion>
    <maven-plugin.version>2.14</maven-plugin.version>
    <matrix-project.version>1.4.1</matrix-project.version>
    <sorcerer.version>0.11</sorcerer.version>
    <animal.sniffer.skip>${skipTests}</animal.sniffer.skip>
    <access-modifier.version>1.14</access-modifier.version>
    <access-modifier-annotation.version>${access-modifier.version}</access-modifier-annotation.version> <!-- differing only where needed for timestamped snapshots -->
    <access-modifier-checker.version>${access-modifier.version}</access-modifier-checker.version>

    <java.level>8</java.level>

    <changelog.url>https://jenkins.io/changelog</changelog.url>

    <maven-war-plugin.version>3.2.3</maven-war-plugin.version>

    <!-- Bundled Remoting version -->
    <remoting.version>3.33</remoting.version>
    <!-- Minimum Remoting version, which is tested for API compatibility -->
    <remoting.minimum.supported.version>3.4</remoting.minimum.supported.version>

    <!-- TODO: JENKINS-36716 - Switch to Medium once FindBugs is cleaned up, 430 issues on Mar 10, 2018 -->
    <findbugs.effort>Max</findbugs.effort>
    <findbugs.threshold>High</findbugs.threshold>
    <findbugs.excludeFilterFile>${project.basedir}/../src/findbugs/findbugs-excludes.xml</findbugs.excludeFilterFile>
  </properties>

  <!-- Note that the 'repositories' and 'pluginRepositories' blocks below are actually copy-pasted
       from the Jenkins org pom. This is on purpose to keep jenkins core buildable even if one has
       *not* defined the specific details in the settings.xml file. -->
  <repositories>
    <repository>
      <id>repo.jenkins-ci.org</id>
      <url>https://repo.jenkins-ci.org/public/</url>
      <!-- allow snapshots -->
    </repository>
  </repositories>

  <pluginRepositories>
    <pluginRepository>
      <id>repo.jenkins-ci.org</id>
      <url>https://repo.jenkins-ci.org/public/</url>
    </pluginRepository>
  </pluginRepositories>

  <dependencyManagement>
    <dependencies>
      <dependency>
        <groupId>org.apache.ant</groupId>
        <artifactId>ant</artifactId>
        <version>1.9.14</version>
      </dependency>

      <dependency>
        <groupId>commons-io</groupId>
        <artifactId>commons-io</artifactId>
        <version>2.6</version>
      </dependency>

      <dependency>
        <groupId>commons-lang</groupId>
        <artifactId>commons-lang</artifactId>
        <version>2.6</version>
      </dependency>

      <dependency>
        <groupId>org.mockito</groupId>
        <artifactId>mockito-core</artifactId>
        <version>2.22.0</version>
      </dependency>

      <dependency>
        <groupId>org.powermock</groupId>
        <artifactId>powermock-module-junit4</artifactId>
        <version>2.0.0-beta.5</version>
      </dependency>
      <dependency>
        <groupId>org.powermock</groupId>
        <artifactId>powermock-api-mockito2</artifactId>
        <version>2.0.0-beta.5</version>
      </dependency>
      <dependency>
        <groupId>org.objenesis</groupId>
        <artifactId>objenesis</artifactId>
        <version>2.6</version>
      </dependency>

      <dependency>
        <groupId>commons-httpclient</groupId>
        <artifactId>commons-httpclient</artifactId>
        <version>3.1-jenkins-1</version>
      </dependency>

      <dependency>
        <groupId>org.jenkins-ci.main</groupId>
        <artifactId>remoting</artifactId>
        <version>${remoting.version}</version>
      </dependency>

      <dependency>
        <groupId>com.google.guava</groupId>
        <artifactId>guava</artifactId>
        <version>${guavaVersion}</version>
      </dependency>
      <dependency>
        <groupId>com.google.guava</groupId>
        <artifactId>guava-testlib</artifactId>
        <version>${guavaVersion}</version>
      </dependency>

      <dependency>
        <groupId>com.google.inject</groupId>
        <artifactId>guice</artifactId>
        <version>4.0</version>
      </dependency>

      <!-- SLF4J used in maven-plugin and core -->
      <dependency>
        <groupId>org.slf4j</groupId>
        <artifactId>slf4j-api</artifactId>
        <version>${slf4jVersion}</version>
      </dependency>
      <dependency>
        <groupId>org.slf4j</groupId>
        <artifactId>slf4j-jdk14</artifactId>
        <version>${slf4jVersion}</version>
      </dependency>
      <dependency>
        <groupId>org.slf4j</groupId>
        <artifactId>jcl-over-slf4j</artifactId>
        <version>${slf4jVersion}</version>
      </dependency>
      <dependency>
        <groupId>commons-logging</groupId>
        <artifactId>commons-logging</artifactId>
        <version>1.2</version>
        <scope>provided</scope><!-- by jcl-over-slf4j -->
      </dependency>
      <dependency>
        <groupId>org.slf4j</groupId>
        <artifactId>log4j-over-slf4j</artifactId>
        <version>${slf4jVersion}</version>
      </dependency>
      <dependency>
        <groupId>log4j</groupId>
        <artifactId>log4j</artifactId>
        <version>1.2.17</version>
        <scope>provided</scope><!-- by log4j-over-slf4j -->
      </dependency>
      <dependency>
        <groupId>org.samba.jcifs</groupId>
        <artifactId>jcifs</artifactId>
        <version>1.3.17-kohsuke-1</version>
      </dependency>
      <dependency>
        <groupId>org.kohsuke</groupId>
        <artifactId>access-modifier-annotation</artifactId>
        <version>${access-modifier-annotation.version}</version>
      </dependency>
      <dependency>
        <!--  make sure these old servlet versions are never used by us or by any plugins which end up depending on this version -->
        <!--  plugin-pom tries to fudge servlet support to be compatible with cores < 2.0 and JTH which needs 3.x for jetty, and ends up causing issues with some IDEs -->
        <groupId>javax.servlet</groupId>
        <!-- the old artifactID for the servlet API -->
        <artifactId>servlet-api</artifactId>
        <version>[0]</version>
        <!-- 
              "[0]" is a range that must be exaclty 0
              this is different to "0" which is hint to use version 0.
              therefore unless anyone else uses ranges (they should not) this version will always win
              We have deployed a version 0 to jenkins repo which has an empty jar
              This prevents conflicts between the old Servet API and the new Servlet API as the groupIDs have changed
              see https://github.com/jenkinsci/jenkins/pull/3033/files#r141325857 for a fuller description
        -->
        <scope>provided</scope>
        <optional>true</optional>
      </dependency>
      <!--  TODO also add commons-logging and log4j -->
      <dependency>
        <groupId>commons-codec</groupId>
        <artifactId>commons-codec</artifactId>
        <version>1.12</version>
      </dependency>

      <dependency>
        <groupId>org.jenkins-ci</groupId>
        <artifactId>annotation-indexer</artifactId>
        <version>1.12</version>
      </dependency>
    </dependencies>
  </dependencyManagement>

  <dependencies>
    <dependency>
      <!-- for JRE requirement check annotation -->
      <groupId>org.codehaus.mojo</groupId>
      <artifactId>animal-sniffer-annotations</artifactId>
      <scope>provided</scope>
      <optional>true</optional><!-- no need to have this at runtime -->
    </dependency>
    <dependency>
      <groupId>org.jenkins-ci</groupId>
      <artifactId>test-annotations</artifactId>
      <scope>test</scope>
      <version>1.3</version>
    </dependency>
    <dependency>
      <!-- make sure our dependency tree and all others are clean of the legacy servlet api.  -->
      <groupId>javax.servlet</groupId>
      <!-- the old artifactID for the servlet API -->
      <artifactId>servlet-api</artifactId>
    </dependency>
  </dependencies>

  <build>
    <defaultGoal>install</defaultGoal>
    <resources>
      <resource>
        <directory>${basedir}/src/main/resources</directory>
        <filtering>false</filtering>
      </resource>
      <resource>
        <directory>${basedir}/src/filter/resources</directory>
        <filtering>true</filtering>
      </resource>
    </resources>
    <pluginManagement>
      <plugins>
        <plugin>
          <groupId>org.apache.maven.plugins</groupId>
          <artifactId>maven-deploy-plugin</artifactId>
          <version>2.7</version>
        </plugin>
        <plugin>
          <groupId>org.apache.maven.plugins</groupId>
          <artifactId>maven-dependency-plugin</artifactId>
        </plugin>
        <plugin>
          <groupId>org.apache.maven.plugins</groupId>
          <artifactId>maven-compiler-plugin</artifactId>
          <configuration>
            <fork>true</fork>
            <compilerReuseStrategy>alwaysNew</compilerReuseStrategy>
          </configuration>
        </plugin>
        <plugin>
          <groupId>org.apache.maven.plugins</groupId>
          <artifactId>maven-gpg-plugin</artifactId>
        </plugin>
        <plugin>
          <groupId>org.apache.maven.plugins</groupId>
          <artifactId>maven-install-plugin</artifactId>
        </plugin>
        <plugin>
          <groupId>org.apache.maven.plugins</groupId>
          <artifactId>maven-javadoc-plugin</artifactId>
          <configuration>
            <quiet>true</quiet>
          </configuration>
        </plugin>
        <plugin>
          <groupId>org.apache.maven.plugins</groupId>
          <artifactId>maven-jar-plugin</artifactId>
        </plugin>
        <plugin>
          <groupId>org.apache.maven.plugins</groupId>
          <artifactId>maven-war-plugin</artifactId>
        </plugin>
        <plugin>
          <groupId>org.apache.maven.plugins</groupId>
          <artifactId>maven-surefire-plugin</artifactId>
          <configuration>
            <argLine>-noverify</argLine> <!-- some versions of JDK7/8 causes VerifyError during mock tests: http://code.google.com/p/powermock/issues/detail?id=504 -->
            <systemPropertyVariables>
              <java.io.tmpdir>${project.build.directory}</java.io.tmpdir>
              <forkedProcessTimeoutInSeconds>3600</forkedProcessTimeoutInSeconds>
              <java.awt.headless>true</java.awt.headless>
            </systemPropertyVariables>
            <trimStackTrace>false</trimStackTrace> <!-- SUREFIRE-1226 workaround -->
          </configuration>
        </plugin>
        <plugin>
          <groupId>org.apache.maven.plugins</groupId>
          <artifactId>maven-assembly-plugin</artifactId>
        </plugin>
        <plugin>
          <artifactId>maven-jarsigner-plugin</artifactId>
          <version>1.2</version>
          <configuration>
            <!--
              during the development, debug profile will cause
              the jars to be signed by a self-certified dummy public key.

              For release, you should define the real values in ~/.m2/settings.xml
            -->
            <alias>${hudson.sign.alias}</alias>
            <storepass>${hudson.sign.storepass}</storepass>
            <keystore>${hudson.sign.keystore}</keystore>
          </configuration>
        </plugin>
        <plugin>
          <groupId>org.apache.maven.plugins</groupId>
          <artifactId>maven-resources-plugin</artifactId>
        </plugin>
        <plugin>
          <!--
            Both test harness and core uses stapler as an extension,
            and apparently without having extension preloaded at the parent, the main artifact of the 'test' module
            ends up installed with 'stapler-jar' extension (which normally is an indication that the ArtifactTypeHandler
            defined in this extension is not getting picked up.)

            To avoid this problem, I'm defining an extension here. Not sure if the nested <dependencies> is necessary.
            It's also possible that I misdiagnosed the problem and the root cause is something entirely different.

            To test if you can remove this work around, do a rebuild from main and see if the test harness
            is installed with the right extension into the local repository.
          -->
          <groupId>org.kohsuke.stapler</groupId>
          <artifactId>maven-stapler-plugin</artifactId>
          <!-- version specified in grandparent pom -->
          <extensions>true</extensions>
          <dependencies>
            <dependency>
              <groupId>org.jvnet.maven-jellydoc-plugin</groupId>
              <artifactId>maven-jellydoc-plugin</artifactId>
              <version>1.4</version>
            </dependency>
          </dependencies>
        </plugin>
        <plugin>
          <groupId>org.kohsuke</groupId>
          <artifactId>access-modifier-checker</artifactId>
          <version>${access-modifier-checker.version}</version>
        </plugin>
        <plugin>
          <groupId>com.cloudbees</groupId>
          <artifactId>maven-license-plugin</artifactId>
          <executions>
            <execution>
              <goals>
                <goal>process</goal>
              </goals>
              <phase>compile</phase>
              <configuration>
                <requireCompleteLicenseInfo>true</requireCompleteLicenseInfo>
                <script>../licenseCompleter.groovy</script>
              </configuration>
            </execution>
          </executions>
        </plugin>
        <plugin>
          <groupId>org.jvnet.localizer</groupId>
          <artifactId>maven-localizer-plugin</artifactId>
          <configuration>
            <outputEncoding>UTF-8</outputEncoding>
          </configuration>
         </plugin>
        <plugin>
          <groupId>org.jvnet.hudson.tools</groupId>
          <artifactId>maven-encoding-plugin</artifactId>
          <version>1.1</version>
        </plugin>
        <plugin>
          <groupId>com.infradna.tool</groupId>
          <artifactId>bridge-method-injector</artifactId>
          <version>1.17</version>
        </plugin>
        <plugin>
          <groupId>org.codehaus.mojo</groupId>
          <artifactId>antlr-maven-plugin</artifactId>
          <version>2.1</version>
        </plugin>
        <plugin>
          <groupId>org.apache.maven.plugins</groupId>
          <artifactId>maven-pmd-plugin</artifactId>
        </plugin>
        <plugin>
          <!-- this is really just a patched version of maven-jetty-plugin to workaround issue #932 -->
          <groupId>org.jenkins-ci.tools</groupId>
          <artifactId>maven-jenkins-dev-plugin</artifactId>
          <version>9.4.12.v20180830-jenkins-2</version>
        </plugin>
        <plugin>
          <groupId>org.jvnet.updatecenter2</groupId>
          <artifactId>maven-makepkgs-plugin</artifactId>
          <version>0.6.2</version>
        </plugin>
        <plugin>
          <groupId>org.apache.maven.plugins</groupId>
          <artifactId>maven-site-plugin</artifactId>
        </plugin>
      <plugin>
        <groupId>org.apache.maven.plugins</groupId>
        <artifactId>maven-enforcer-plugin</artifactId>
      </plugin>
        <!--This plugin's configuration is used to store Eclipse m2e settings only. It has no influence on the Maven build itself.-->
        <plugin>
        	<groupId>org.eclipse.m2e</groupId>
        	<artifactId>lifecycle-mapping</artifactId>
        	<version>1.0.0</version>
        	<configuration>
        		<lifecycleMappingMetadata>
        			<pluginExecutions>
        				<pluginExecution>
        					<pluginExecutionFilter>
        						<groupId>org.apache.maven.plugins</groupId>
        						<artifactId>maven-dependency-plugin</artifactId>
        						<versionRange>[2.3,)</versionRange>
        						<goals>
        							<goal>list</goal>
        							<goal>unpack-dependencies</goal>
        						</goals>
        					</pluginExecutionFilter>
        					<action>
        						<ignore />
        					</action>
        				</pluginExecution>
        			</pluginExecutions>
        		</lifecycleMappingMetadata>
        	</configuration>
        </plugin>
        <plugin>
	        <groupId>org.codehaus.mojo</groupId>
	        <artifactId>animal-sniffer-maven-plugin</artifactId>
        </plugin>
      </plugins>
    </pluginManagement>

    <plugins>
      <plugin>
        <artifactId>maven-release-plugin</artifactId>
        <configuration>
          <!-- enable release profile during the release, create IPS package, and sign bits. -->
          <arguments>-P release,sign</arguments>
          <!-- work around for a bug in javadoc plugin that causes the release to fail. see MRELEASE-271 -->
          <preparationGoals>clean install</preparationGoals>
          <goals>-DskipTests -Danimal.sniffer.skip=false javadoc:javadoc deploy</goals>
          <pushChanges>false</pushChanges>
          <localCheckout>true</localCheckout>
          <tagNameFormat>jenkins-@{project.version}</tagNameFormat>
        </configuration>
      </plugin>
      <plugin>
        <artifactId>maven-remote-resources-plugin</artifactId>
        <executions>
          <execution>
            <goals>
              <goal>process</goal>
            </goals>
            <configuration>
              <resourceBundles>
                <resourceBundle>org.jvnet.hudson:license:1.0</resourceBundle>
              </resourceBundles>
            </configuration>
          </execution>
        </executions>
      </plugin>
      <plugin>
        <groupId>org.codehaus.mojo</groupId>
        <artifactId>animal-sniffer-maven-plugin</artifactId>
        <executions>
          <execution>
            <goals>
              <goal>check</goal>
            </goals>
          </execution>
        </executions>
        <configuration>
          <signature>
            <groupId>org.codehaus.mojo.signature</groupId>
            <artifactId>java1${java.level}</artifactId>
            <version>1.0</version>
          </signature>
        </configuration>
      </plugin>

      <plugin>
        <artifactId>maven-compiler-plugin</artifactId>
        <configuration>
          <source>1.${java.level}</source>
          <target>1.${java.level}</target>
          <!-- default reuseCreated is more performant
          feel free to uncomment if you have any issues on your platform
          <compilerReuseStrategy>alwaysNew</compilerReuseStrategy>
          -->
        </configuration>
      </plugin>

      <plugin>
        <groupId>org.apache.maven.plugins</groupId>
        <artifactId>maven-enforcer-plugin</artifactId>
        <executions>
          <execution>
            <id>enforce-banned-dependencies</id>
            <goals>
              <goal>enforce</goal>
            </goals>
            <configuration>
              <rules>
                <bannedDependencies>
                  <excludes>
                    <exclude>org.sonatype.sisu:sisu-guice</exclude>
                    <exclude>log4j:log4j:*:jar:compile</exclude>
                    <exclude>log4j:log4j:*:jar:runtime</exclude>
                    <exclude>commons-logging:commons-logging:*:jar:compile</exclude>
                    <exclude>commons-logging:commons-logging:*:jar:runtime</exclude>
                  </excludes>
                </bannedDependencies>
              </rules>
            </configuration>
          </execution>
        </executions>

      </plugin>

      <plugin>
        <!--
          Since some developers try to run hudson-dev:run from main, define it here so that at least the plugin resolves.
          This enables us to report a better error message.
        -->
        <groupId>org.jenkins-ci.tools</groupId>
        <artifactId>maven-jenkins-dev-plugin</artifactId>
      </plugin>
    </plugins>

    <extensions>
      <extension>
        <groupId>org.kohsuke</groupId>
        <artifactId>wagon-gitsite</artifactId>
        <version>0.3.5</version>
      </extension>
    </extensions>
  </build>

  <profiles>
    <profile>
      <id>metrics</id>
      <build>
        <plugins>
          <plugin>
            <groupId>com.github.spotbugs</groupId>
            <artifactId>spotbugs-maven-plugin</artifactId>
            <configuration>
              <threshold>High</threshold>
            </configuration>
          </plugin>
        </plugins>
      </build>
    </profile>
    <profile>
      <id>debug</id>
      <activation>
        <activeByDefault>true</activeByDefault>
      </activation>
      <properties>
        <hudson.sign.alias>jenkins</hudson.sign.alias>
        <hudson.sign.keystore>../dummy.keystore</hudson.sign.keystore>
        <hudson.sign.storepass>jenkins</hudson.sign.storepass>
      </properties>
    </profile>
    <profile>
      <id>sorcerer</id>
      <reporting>
        <plugins>
          <plugin>
            <groupId>org.kohsuke.sorcerer</groupId>
            <artifactId>maven-sorcerer-plugin</artifactId>
            <version>${sorcerer.version}</version>
            <configuration>
              <source>1.${java.level}</source>
            </configuration>
          </plugin>
        </plugins>
      </reporting>
      <build>
        <plugins>
          <plugin>
            <groupId>org.kohsuke.sorcerer</groupId>
            <artifactId>maven-sorcerer-plugin</artifactId>
            <version>${sorcerer.version}</version>
            <configuration>
              <source>1.${java.level}</source>
            </configuration>
          </plugin>
        </plugins>
      </build>
    </profile>
    <profile>
      <id>release</id>
      <build>
        <plugins>
          <plugin>
            <artifactId>maven-assembly-plugin</artifactId>
            <inherited>false</inherited>
            <executions>
              <execution>
                <goals>
                  <goal>single</goal>
                </goals>
                <phase>package</phase>
                <configuration>
                  <finalName>jenkins-${project.version}</finalName>
                  <descriptors>
                    <descriptor>assembly-src.xml</descriptor>
                  </descriptors>
                </configuration>
              </execution>
            </executions>
          </plugin>
          <plugin>
            <artifactId>maven-gpg-plugin</artifactId>
            <executions>
              <execution>
                <id>sign-artifacts</id>
                <phase>verify</phase>
                <goals>
                  <goal>sign</goal>
                </goals>
              </execution>
            </executions>
          </plugin>
        </plugins>
      </build>
    </profile>
    <profile>
      <id>lts-release</id>
      <properties>
        <changelog.url>https://jenkins.io/changelog-stable</changelog.url>
      </properties>
    </profile>
    <profile>
      <id>m2e</id>
      <properties>
        <m2BuildDirectory>target</m2BuildDirectory>
      </properties>
      <activation>
        <property>
          <name>m2e.version</name>
        </property>
      </activation>
      <build>
        <directory>${m2BuildDirectory}</directory>
        <plugins>
          <plugin>
            <groupId>org.maven.ide.eclipse</groupId>
            <artifactId>lifecycle-mapping</artifactId>
            <version>0.12.0</version>
            <configuration>
              <mappingId>customizable</mappingId>
              <configurators>
                <configurator id="org.maven.ide.eclipse.jdt.javaConfigurator" />
                <configurator id="org.maven.ide.eclipse.plexus.annotations.plexusConfigurator" />
              </configurators>
              <mojoExecutions>
                <mojoExecution>org.apache.maven.plugins:maven-resources-plugin::</mojoExecution>
              </mojoExecutions>
            </configuration>
          </plugin>
        </plugins>
      </build>
    </profile>
    <profile>
      <id>specific-test</id>
      <activation>
        <property>
          <name>test</name>
        </property>
      </activation>
      <properties>
        <failIfNoTests>false</failIfNoTests>
      </properties>
    </profile>
    <profile>
      <id>jdk11</id>
      <properties>
        <!-- TODO: https://issues.jenkins-ci.org/browse/JENKINS-53788 (JDK11 issue on CI) -->
        <doclint>none</doclint>
        <maven.javadoc.skip>true</maven.javadoc.skip>
      </properties>
      <activation>
        <jdk>11</jdk>
      </activation>
    </profile>
    <profile>
      <id>jdk8</id>
      <modules>
        <module>test-jdk8</module>
      </modules>
      <activation>
        <jdk>1.8</jdk>
      </activation>
    </profile>
  </profiles>
</project><|MERGE_RESOLUTION|>--- conflicted
+++ resolved
@@ -76,11 +76,7 @@
   </issueManagement>
 
   <properties>
-<<<<<<< HEAD
     <revision>2.186</revision>
-=======
-    <revision>2.176.3</revision>
->>>>>>> 704d0cb2
     <changelist>-SNAPSHOT</changelist>
 
     <!-- *.html files are in UTF-8, and *.properties are in iso-8859-1, so this configuration is actually incorrect,
