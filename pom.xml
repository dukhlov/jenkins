--- conflicted
+++ resolved
@@ -441,7 +441,6 @@
         <plugin>
           <groupId>org.apache.maven.plugins</groupId>
           <artifactId>maven-checkstyle-plugin</artifactId>
-<<<<<<< HEAD
           <dependencies>
               <dependency>
                   <groupId>com.puppycrawl.tools</groupId>
@@ -449,9 +448,7 @@
                   <version>8.41</version>
               </dependency>
             </dependencies>
-=======
-          <!-- Version specified in parent POM -->
->>>>>>> b2528199
+          <!-- Version specified in parent POM -->
           <configuration>
              <consoleOutput>true</consoleOutput>
              <failsOnError>true</failsOnError>
